<?xml version="1.0" encoding="UTF-8"?>
<project version="4">
  <component name="AnalysisUIOptions">
    <option name="ANALYZE_INJECTED_CODE" value="false" />
    <option name="SCOPE_TYPE" value="3" />
  </component>
  <component name="AutoImportSettings">
    <option name="autoReloadType" value="SELECTIVE" />
  </component>
  <component name="ChangeListManager">
<<<<<<< HEAD
    <list default="true" id="f581072c-34c5-464c-bbb4-1a6c7308106f" name="Changes" comment="Cleaning up, fixing some scoring functions, and adding an example_main.py file that is very clean!">
      <change beforePath="$PROJECT_DIR$/.idea/workspace.xml" beforeDir="false" afterPath="$PROJECT_DIR$/.idea/workspace.xml" afterDir="false" />
      <change beforePath="$PROJECT_DIR$/main.py" beforeDir="false" afterPath="$PROJECT_DIR$/main.py" afterDir="false" />
      <change beforePath="$PROJECT_DIR$/ribodesigner.py" beforeDir="false" afterPath="$PROJECT_DIR$/ribodesigner.py" afterDir="false" />
    </list>
=======
    <list default="true" id="f581072c-34c5-464c-bbb4-1a6c7308106f" name="Changes" comment="Cleaning up, fixing some scoring functions, and adding an example_main.py file that is very clean!" />
>>>>>>> b72e7aa6
    <option name="SHOW_DIALOG" value="false" />
    <option name="HIGHLIGHT_CONFLICTS" value="true" />
    <option name="HIGHLIGHT_NON_ACTIVE_CHANGELIST" value="false" />
    <option name="LAST_RESOLUTION" value="IGNORE" />
  </component>
  <component name="FileTemplateManagerImpl">
    <option name="RECENT_TEMPLATES">
      <list>
        <option value="Python Script" />
      </list>
    </option>
  </component>
  <component name="Git.Settings">
    <option name="PUSH_AUTO_UPDATE" value="true" />
    <option name="RECENT_BRANCH_BY_REPOSITORY">
      <map>
        <entry key="$PROJECT_DIR$" value="figure_making" />
      </map>
    </option>
    <option name="RECENT_GIT_ROOT_PATH" value="$PROJECT_DIR$" />
    <option name="RESET_MODE" value="HARD" />
  </component>
  <component name="GitHubPullRequestSearchHistory">{
  &quot;lastFilter&quot;: {
    &quot;state&quot;: &quot;OPEN&quot;,
    &quot;assignee&quot;: &quot;kiararey&quot;
  }
}</component>
  <component name="GithubProjectSettings">
    <option name="branchProtectionPatterns">
      <list>
        <option value="main" />
      </list>
    </option>
  </component>
  <component name="GithubPullRequestsUISettings">
    <option name="selectedUrlAndAccountId">
      <UrlAndAccount>
        <option name="accountId" value="c8af0c8d-7ccf-4d38-9311-ff1f9d274d30" />
        <option name="url" value="https://github.com/kiararey/RiboDesigner" />
      </UrlAndAccount>
    </option>
  </component>
  <component name="MarkdownSettingsMigration">
    <option name="stateVersion" value="1" />
  </component>
  <component name="ProblemsViewState">
    <option name="selectedTabId" value="CurrentFile" />
  </component>
  <component name="ProjectColorInfo">{
  &quot;associatedIndex&quot;: 6
}</component>
  <component name="ProjectId" id="27tPcs0al7nYowZSPa9qHnT3XET" />
  <component name="ProjectLevelVcsManager" settingsEditedManually="true" />
  <component name="ProjectViewState">
    <option name="hideEmptyMiddlePackages" value="true" />
    <option name="showLibraryContents" value="true" />
  </component>
  <component name="PropertiesComponent">{
  &quot;keyToString&quot;: {
    &quot;Python.generate_silva_datasets_code.executor&quot;: &quot;Debug&quot;,
    &quot;Python.main.executor&quot;: &quot;Debug&quot;,
    &quot;RunOnceActivity.OpenProjectViewOnStart&quot;: &quot;true&quot;,
    &quot;RunOnceActivity.ShowReadmeOnStart&quot;: &quot;true&quot;,
    &quot;SHARE_PROJECT_CONFIGURATION_FILES&quot;: &quot;true&quot;,
    &quot;SONARLINT_PRECOMMIT_ANALYSIS&quot;: &quot;true&quot;,
    &quot;WebServerToolWindowFactoryState&quot;: &quot;false&quot;,
    &quot;database.data.extractors.current.export.id&quot;: &quot;Comma-separated (CSV)_id&quot;,
    &quot;last_directory_selection&quot;: &quot;/Users/kiarareyes/PycharmProjects/RiboDesigner/Datasets_used/SILVA_Ref_NR_99_dataset_by_taxonomy_All&quot;,
    &quot;last_opened_file_path&quot;: &quot;/Users/kiarareyes/PycharmProjects/RiboDesigner&quot;,
    &quot;node.js.detected.package.eslint&quot;: &quot;true&quot;,
    &quot;node.js.detected.package.tslint&quot;: &quot;true&quot;,
    &quot;node.js.selected.package.eslint&quot;: &quot;(autodetect)&quot;,
    &quot;node.js.selected.package.tslint&quot;: &quot;(autodetect)&quot;,
    &quot;nodejs_package_manager_path&quot;: &quot;npm&quot;,
    &quot;run.code.analysis.last.selected.profile&quot;: &quot;aDefault&quot;,
    &quot;settings.editor.selected.configurable&quot;: &quot;reference.settings.ide.settings.notifications&quot;,
    &quot;two.files.diff.last.used.file&quot;: &quot;/Users/kiarareyes/PycharmProjects/RiboDesigner test/ribozymer.py&quot;,
    &quot;vue.rearranger.settings.migration&quot;: &quot;true&quot;
  },
  &quot;keyToStringList&quot;: {
    &quot;com.intellij.ide.scratch.ScratchImplUtil$2/New Scratch File&quot;: [
      &quot;Python&quot;
    ]
  }
}</component>
  <component name="PyConsoleOptionsProvider">
    <option name="myPythonConsoleState">
      <console-settings module-name="RiboDesigner" is-module-sdk="true">
        <option name="myUseModuleSdk" value="true" />
        <option name="myModuleName" value="RiboDesigner" />
      </console-settings>
    </option>
  </component>
  <component name="RecentsManager">
    <key name="MoveFile.RECENT_KEYS">
      <recent name="$PROJECT_DIR$" />
      <recent name="$PROJECT_DIR$/Datasets_used/SILVA_squished_datasets" />
      <recent name="$PROJECT_DIR$/Datasets_used" />
    </key>
  </component>
  <component name="RunManager" selected="Python.main">
    <configuration name="A5" type="PythonConfigurationType" factoryName="Python" temporary="true" nameIsGenerated="true">
      <module name="RiboDesigner" />
      <option name="ENV_FILES" value="" />
      <option name="INTERPRETER_OPTIONS" value="" />
      <option name="PARENT_ENVS" value="true" />
      <envs>
        <env name="PYTHONUNBUFFERED" value="1" />
      </envs>
      <option name="SDK_HOME" value="" />
      <option name="WORKING_DIRECTORY" value="$USER_HOME$/Library/CloudStorage/GoogleDrive-kpr1@rice.edu/My Drive/Rice/PhD classes/COMP 543/COMP_543_assignments/Assignment 5/A5 KRG" />
      <option name="IS_MODULE_SDK" value="false" />
      <option name="ADD_CONTENT_ROOTS" value="true" />
      <option name="ADD_SOURCE_ROOTS" value="true" />
      <EXTENSION ID="PythonCoverageRunConfigurationExtension" runner="coverage.py" />
      <option name="SCRIPT_NAME" value="$USER_HOME$/Library/CloudStorage/GoogleDrive-kpr1@rice.edu/My Drive/Rice/PhD classes/COMP 543/COMP_543_assignments/Assignment 5/A5 KRG/A5.py" />
      <option name="PARAMETERS" value="" />
      <option name="SHOW_COMMAND_LINE" value="true" />
      <option name="EMULATE_TERMINAL" value="false" />
      <option name="MODULE_MODE" value="false" />
      <option name="REDIRECT_INPUT" value="false" />
      <option name="INPUT_FILE" value="" />
      <method v="2" />
    </configuration>
    <configuration name="RiboDesigner" type="PythonConfigurationType" factoryName="Python" nameIsGenerated="true">
      <module name="RiboDesigner" />
      <option name="ENV_FILES" value="" />
      <option name="INTERPRETER_OPTIONS" value="" />
      <option name="PARENT_ENVS" value="true" />
      <envs>
        <env name="PYTHONUNBUFFERED" value="1" />
      </envs>
      <option name="SDK_HOME" value="" />
      <option name="WORKING_DIRECTORY" value="$PROJECT_DIR$/.." />
      <option name="IS_MODULE_SDK" value="true" />
      <option name="ADD_CONTENT_ROOTS" value="true" />
      <option name="ADD_SOURCE_ROOTS" value="true" />
      <EXTENSION ID="PythonCoverageRunConfigurationExtension" runner="coverage.py" />
      <option name="SCRIPT_NAME" value="$PROJECT_DIR$" />
      <option name="PARAMETERS" value="" />
      <option name="SHOW_COMMAND_LINE" value="false" />
      <option name="EMULATE_TERMINAL" value="false" />
      <option name="MODULE_MODE" value="false" />
      <option name="REDIRECT_INPUT" value="false" />
      <option name="INPUT_FILE" value="" />
      <method v="2" />
    </configuration>
    <configuration name="SequencePrepper" type="PythonConfigurationType" factoryName="Python" nameIsGenerated="true">
      <module name="RiboDesigner" />
      <option name="ENV_FILES" value="" />
      <option name="INTERPRETER_OPTIONS" value="" />
      <option name="PARENT_ENVS" value="true" />
      <envs>
        <env name="PYTHONUNBUFFERED" value="1" />
      </envs>
      <option name="SDK_HOME" value="" />
      <option name="WORKING_DIRECTORY" value="$PROJECT_DIR$" />
      <option name="IS_MODULE_SDK" value="true" />
      <option name="ADD_CONTENT_ROOTS" value="true" />
      <option name="ADD_SOURCE_ROOTS" value="true" />
      <EXTENSION ID="PythonCoverageRunConfigurationExtension" runner="coverage.py" />
      <option name="SCRIPT_NAME" value="$PROJECT_DIR$/SequencePrepper.py" />
      <option name="PARAMETERS" value="" />
      <option name="SHOW_COMMAND_LINE" value="false" />
      <option name="EMULATE_TERMINAL" value="false" />
      <option name="MODULE_MODE" value="false" />
      <option name="REDIRECT_INPUT" value="false" />
      <option name="INPUT_FILE" value="" />
      <method v="2" />
    </configuration>
    <configuration default="true" type="PythonConfigurationType" factoryName="Python">
      <module name="RiboDesigner" />
      <option name="ENV_FILES" value="" />
      <option name="INTERPRETER_OPTIONS" value="" />
      <option name="PARENT_ENVS" value="true" />
      <envs>
        <env name="PYTHONUNBUFFERED" value="1" />
      </envs>
      <option name="SDK_HOME" value="" />
      <option name="WORKING_DIRECTORY" value="" />
      <option name="IS_MODULE_SDK" value="false" />
      <option name="ADD_CONTENT_ROOTS" value="true" />
      <option name="ADD_SOURCE_ROOTS" value="true" />
      <EXTENSION ID="PythonCoverageRunConfigurationExtension" runner="coverage.py" />
      <option name="SCRIPT_NAME" value="" />
      <option name="PARAMETERS" value="" />
      <option name="SHOW_COMMAND_LINE" value="true" />
      <option name="EMULATE_TERMINAL" value="false" />
      <option name="MODULE_MODE" value="false" />
      <option name="REDIRECT_INPUT" value="false" />
      <option name="INPUT_FILE" value="" />
      <method v="2" />
    </configuration>
    <configuration name="generate_silva_datasets_code" type="PythonConfigurationType" factoryName="Python" temporary="true" nameIsGenerated="true">
      <module name="RiboDesigner" />
      <option name="ENV_FILES" value="" />
      <option name="INTERPRETER_OPTIONS" value="" />
      <option name="PARENT_ENVS" value="true" />
      <envs>
        <env name="PYTHONUNBUFFERED" value="1" />
      </envs>
      <option name="SDK_HOME" value="" />
      <option name="WORKING_DIRECTORY" value="$PROJECT_DIR$" />
      <option name="IS_MODULE_SDK" value="true" />
      <option name="ADD_CONTENT_ROOTS" value="true" />
      <option name="ADD_SOURCE_ROOTS" value="true" />
      <EXTENSION ID="PythonCoverageRunConfigurationExtension" runner="coverage.py" />
      <option name="SCRIPT_NAME" value="$PROJECT_DIR$/generate_silva_datasets_code.py" />
      <option name="PARAMETERS" value="" />
      <option name="SHOW_COMMAND_LINE" value="true" />
      <option name="EMULATE_TERMINAL" value="false" />
      <option name="MODULE_MODE" value="false" />
      <option name="REDIRECT_INPUT" value="false" />
      <option name="INPUT_FILE" value="" />
      <method v="2" />
    </configuration>
    <configuration name="main" type="PythonConfigurationType" factoryName="Python" nameIsGenerated="true">
      <module name="RiboDesigner" />
      <option name="ENV_FILES" value="" />
      <option name="INTERPRETER_OPTIONS" value="" />
      <option name="PARENT_ENVS" value="true" />
      <envs>
        <env name="PYTHONUNBUFFERED" value="1" />
      </envs>
      <option name="SDK_HOME" value="" />
      <option name="WORKING_DIRECTORY" value="$PROJECT_DIR$" />
      <option name="IS_MODULE_SDK" value="true" />
      <option name="ADD_CONTENT_ROOTS" value="true" />
      <option name="ADD_SOURCE_ROOTS" value="true" />
      <EXTENSION ID="PythonCoverageRunConfigurationExtension" runner="coverage.py" />
      <option name="SCRIPT_NAME" value="$PROJECT_DIR$/main.py" />
      <option name="PARAMETERS" value="" />
      <option name="SHOW_COMMAND_LINE" value="false" />
      <option name="EMULATE_TERMINAL" value="true" />
      <option name="MODULE_MODE" value="false" />
      <option name="REDIRECT_INPUT" value="false" />
      <option name="INPUT_FILE" value="" />
      <method v="2" />
    </configuration>
    <configuration name="ribodesigner_classes" type="PythonConfigurationType" factoryName="Python" temporary="true" nameIsGenerated="true">
      <module name="RiboDesigner" />
      <option name="ENV_FILES" value="" />
      <option name="INTERPRETER_OPTIONS" value="" />
      <option name="PARENT_ENVS" value="true" />
      <envs>
        <env name="PYTHONUNBUFFERED" value="1" />
      </envs>
      <option name="SDK_HOME" value="" />
      <option name="WORKING_DIRECTORY" value="$PROJECT_DIR$" />
      <option name="IS_MODULE_SDK" value="true" />
      <option name="ADD_CONTENT_ROOTS" value="true" />
      <option name="ADD_SOURCE_ROOTS" value="true" />
      <EXTENSION ID="PythonCoverageRunConfigurationExtension" runner="coverage.py" />
      <option name="SCRIPT_NAME" value="$PROJECT_DIR$/ribodesigner_classes.py" />
      <option name="PARAMETERS" value="" />
      <option name="SHOW_COMMAND_LINE" value="true" />
      <option name="EMULATE_TERMINAL" value="false" />
      <option name="MODULE_MODE" value="false" />
      <option name="REDIRECT_INPUT" value="false" />
      <option name="INPUT_FILE" value="" />
      <method v="2" />
    </configuration>
    <configuration name="scratch (1)" type="PythonConfigurationType" factoryName="Python" temporary="true" nameIsGenerated="true">
      <module name="RiboDesigner" />
      <option name="ENV_FILES" value="" />
      <option name="INTERPRETER_OPTIONS" value="" />
      <option name="PARENT_ENVS" value="true" />
      <envs>
        <env name="PYTHONUNBUFFERED" value="1" />
      </envs>
      <option name="SDK_HOME" value="" />
      <option name="WORKING_DIRECTORY" value="$APPLICATION_CONFIG_DIR$/scratches" />
      <option name="IS_MODULE_SDK" value="false" />
      <option name="ADD_CONTENT_ROOTS" value="true" />
      <option name="ADD_SOURCE_ROOTS" value="true" />
      <EXTENSION ID="PythonCoverageRunConfigurationExtension" runner="coverage.py" />
      <option name="SCRIPT_NAME" value="$APPLICATION_CONFIG_DIR$/scratches/scratch.py" />
      <option name="PARAMETERS" value="" />
      <option name="SHOW_COMMAND_LINE" value="true" />
      <option name="EMULATE_TERMINAL" value="false" />
      <option name="MODULE_MODE" value="false" />
      <option name="REDIRECT_INPUT" value="false" />
      <option name="INPUT_FILE" value="" />
      <method v="2" />
    </configuration>
    <configuration name="scratch" type="PythonConfigurationType" factoryName="Python" temporary="true" nameIsGenerated="true">
      <module name="RiboDesigner" />
      <option name="ENV_FILES" value="" />
      <option name="INTERPRETER_OPTIONS" value="" />
      <option name="PARENT_ENVS" value="true" />
      <envs>
        <env name="PYTHONUNBUFFERED" value="1" />
      </envs>
      <option name="SDK_HOME" value="" />
      <option name="WORKING_DIRECTORY" value="$APPLICATION_CONFIG_DIR$/scratches" />
      <option name="IS_MODULE_SDK" value="false" />
      <option name="ADD_CONTENT_ROOTS" value="true" />
      <option name="ADD_SOURCE_ROOTS" value="true" />
      <EXTENSION ID="PythonCoverageRunConfigurationExtension" runner="coverage.py" />
      <option name="SCRIPT_NAME" value="$PROJECT_DIR$/scratch.py" />
      <option name="PARAMETERS" value="" />
      <option name="SHOW_COMMAND_LINE" value="true" />
      <option name="EMULATE_TERMINAL" value="false" />
      <option name="MODULE_MODE" value="false" />
      <option name="REDIRECT_INPUT" value="false" />
      <option name="INPUT_FILE" value="" />
      <method v="2" />
    </configuration>
    <list>
      <item itemvalue="Python.RiboDesigner" />
      <item itemvalue="Python.SequencePrepper" />
      <item itemvalue="Python.main" />
      <item itemvalue="Python.A5" />
      <item itemvalue="Python.generate_silva_datasets_code" />
      <item itemvalue="Python.ribodesigner_classes" />
      <item itemvalue="Python.scratch (1)" />
      <item itemvalue="Python.scratch" />
    </list>
    <recent_temporary>
      <list>
        <item itemvalue="Python.generate_silva_datasets_code" />
        <item itemvalue="Python.scratch" />
        <item itemvalue="Python.ribodesigner_classes" />
        <item itemvalue="Python.scratch (1)" />
        <item itemvalue="Python.A5" />
      </list>
    </recent_temporary>
  </component>
  <component name="SharedIndexes">
    <attachedChunks>
      <set>
        <option value="bundled-js-predefined-1d06a55b98c1-0b3e54e931b4-JavaScript-PY-241.17011.127" />
        <option value="bundled-python-sdk-48aec45f0201-7e9c3bbb6e34-com.jetbrains.pycharm.pro.sharedIndexes.bundled-PY-241.17011.127" />
      </set>
    </attachedChunks>
  </component>
  <component name="SpellCheckerSettings" RuntimeDictionaries="0" Folders="0" CustomDictionaries="0" DefaultDictionary="application-level" UseSingleDictionary="true" transferred="true" />
  <component name="SvnConfiguration">
    <configuration>$USER_HOME$/.subversion</configuration>
  </component>
  <component name="TaskManager">
    <task active="true" id="Default" summary="Default task">
      <changelist id="f581072c-34c5-464c-bbb4-1a6c7308106f" name="Changes" comment="" />
      <created>1650136491685</created>
      <option name="number" value="Default" />
      <option name="presentableId" value="Default" />
      <updated>1650136491685</updated>
      <workItem from="1650136493975" duration="1657000" />
      <workItem from="1650648614493" duration="3883000" />
      <workItem from="1652116776256" duration="2756000" />
      <workItem from="1652128312496" duration="19000" />
      <workItem from="1652128339029" duration="1182000" />
      <workItem from="1652129531347" duration="10460000" />
      <workItem from="1652301107745" duration="1581000" />
      <workItem from="1652303986465" duration="3035000" />
      <workItem from="1653054466325" duration="8580000" />
      <workItem from="1653428695159" duration="636000" />
      <workItem from="1653429339092" duration="135000" />
      <workItem from="1653429481040" duration="30423000" />
      <workItem from="1654873281906" duration="21241000" />
      <workItem from="1655236517134" duration="2915000" />
      <workItem from="1656440271376" duration="28839000" />
      <workItem from="1658950083478" duration="21440000" />
      <workItem from="1659558112353" duration="2716000" />
      <workItem from="1660580394399" duration="66959000" />
      <workItem from="1660864619419" duration="885000" />
      <workItem from="1660936725301" duration="2923000" />
      <workItem from="1660940005229" duration="30583000" />
      <workItem from="1661458651105" duration="860000" />
      <workItem from="1661460799949" duration="52243000" />
      <workItem from="1664075471917" duration="4408000" />
      <workItem from="1664492116507" duration="28732000" />
      <workItem from="1665168241996" duration="3147000" />
      <workItem from="1665174349211" duration="873000" />
      <workItem from="1665175389441" duration="2646000" />
      <workItem from="1665421693118" duration="1469000" />
      <workItem from="1665775406912" duration="231000" />
      <workItem from="1666209308804" duration="3709000" />
      <workItem from="1666284749157" duration="5293000" />
      <workItem from="1666557393616" duration="9013000" />
      <workItem from="1666980773150" duration="925000" />
      <workItem from="1666981753965" duration="2513000" />
      <workItem from="1667322610384" duration="1268000" />
      <workItem from="1667494461712" duration="1281000" />
      <workItem from="1667498960603" duration="793000" />
      <workItem from="1667499905478" duration="358000" />
      <workItem from="1667864741711" duration="747000" />
      <workItem from="1667865763365" duration="2948000" />
      <workItem from="1668186521940" duration="598000" />
      <workItem from="1668443289481" duration="8000" />
      <workItem from="1668836095072" duration="241000" />
      <workItem from="1670026193756" duration="42000" />
      <workItem from="1670263030121" duration="626000" />
      <workItem from="1670871470510" duration="17435000" />
      <workItem from="1672265158096" duration="599000" />
      <workItem from="1673294214130" duration="14787000" />
      <workItem from="1673372483160" duration="13438000" />
      <workItem from="1673463465526" duration="901000" />
      <workItem from="1673977107104" duration="17000" />
      <workItem from="1674062601065" duration="318000" />
      <workItem from="1674611397408" duration="2813000" />
      <workItem from="1674764086557" duration="40814000" />
      <workItem from="1675101464992" duration="23407000" />
      <workItem from="1675292234152" duration="42425000" />
      <workItem from="1676409303140" duration="14075000" />
      <workItem from="1677519528530" duration="7567000" />
      <workItem from="1679431928013" duration="3942000" />
      <workItem from="1679691075281" duration="22584000" />
      <workItem from="1680555562972" duration="7144000" />
      <workItem from="1680798553720" duration="66367000" />
      <workItem from="1682352740136" duration="141375000" />
      <workItem from="1688512835003" duration="114000" />
      <workItem from="1688521293340" duration="594000" />
      <workItem from="1688595646118" duration="841000" />
      <workItem from="1690820155493" duration="52175000" />
      <workItem from="1692028246636" duration="139001000" />
      <workItem from="1693844612443" duration="71736000" />
      <workItem from="1694211391046" duration="53312000" />
      <workItem from="1694558622496" duration="603000" />
      <workItem from="1694794938885" duration="11178000" />
      <workItem from="1695141409413" duration="59251000" />
      <workItem from="1695929289459" duration="731000" />
      <workItem from="1695930028424" duration="12920000" />
      <workItem from="1695953159655" duration="254000" />
      <workItem from="1695956271589" duration="5642000" />
      <workItem from="1696189906996" duration="39338000" />
      <workItem from="1696364759448" duration="93934000" />
      <workItem from="1697599584140" duration="3000" />
      <workItem from="1697646150979" duration="46553000" />
      <workItem from="1698252784624" duration="37000" />
      <workItem from="1698257249190" duration="75448000" />
      <workItem from="1701655114158" duration="15442000" />
      <workItem from="1701721727910" duration="256000" />
      <workItem from="1701722019187" duration="166132000" />
      <workItem from="1704743965949" duration="29000" />
      <workItem from="1704744017638" duration="102449000" />
      <workItem from="1706209538546" duration="12024000" />
      <workItem from="1706572885178" duration="18115000" />
      <workItem from="1707166655055" duration="633000" />
      <workItem from="1707240746857" duration="658000" />
      <workItem from="1707259272371" duration="32401000" />
      <workItem from="1708370409570" duration="16118000" />
      <workItem from="1708396915491" duration="16493000" />
      <workItem from="1708716762887" duration="56505000" />
      <workItem from="1709669622922" duration="111000" />
      <workItem from="1709675885506" duration="98746000" />
      <workItem from="1710879001142" duration="52081000" />
      <workItem from="1712008977063" duration="32273000" />
      <workItem from="1713305789319" duration="2486000" />
      <workItem from="1717105597544" duration="1357000" />
      <workItem from="1717184798326" duration="49955000" />
      <workItem from="1718126363175" duration="24302000" />
      <workItem from="1718382186529" duration="32722000" />
      <workItem from="1718653888132" duration="4992000" />
      <workItem from="1718726074413" duration="12958000" />
      <workItem from="1719858132864" duration="987000" />
      <workItem from="1721059978517" duration="2612000" />
      <workItem from="1721581228402" duration="19289000" />
      <workItem from="1721750654262" duration="3824000" />
      <workItem from="1721763356682" duration="30946000" />
      <workItem from="1722875379968" duration="47397000" />
      <workItem from="1724199664897" duration="73715000" />
      <workItem from="1725649152668" duration="8940000" />
      <workItem from="1725905453884" duration="50066000" />
<<<<<<< HEAD
      <workItem from="1731272872659" duration="2165000" />
      <workItem from="1731462850264" duration="10296000" />
      <workItem from="1732146954534" duration="19410000" />
      <workItem from="1732996273156" duration="9989000" />
      <workItem from="1734377278353" duration="2699000" />
      <workItem from="1736200968348" duration="5659000" />
=======
>>>>>>> b72e7aa6
    </task>
    <task id="LOCAL-00043" summary="Small efficiency improvement in find_repeat_targets">
      <created>1675101391002</created>
      <option name="number" value="00043" />
      <option name="presentableId" value="LOCAL-00043" />
      <option name="project" value="LOCAL" />
      <updated>1675101391002</updated>
    </task>
    <task id="LOCAL-00044" summary="Removed pandas">
      <created>1675201825305</created>
      <option name="number" value="00044" />
      <option name="presentableId" value="LOCAL-00044" />
      <option name="project" value="LOCAL" />
      <updated>1675201825306</updated>
    </task>
    <task id="LOCAL-00045" summary="scrambling to make figures for lab meeting">
      <created>1675810158435</created>
      <option name="number" value="00045" />
      <option name="presentableId" value="LOCAL-00045" />
      <option name="project" value="LOCAL" />
      <updated>1675810158435</updated>
    </task>
    <task id="LOCAL-00046" summary="scrambling to make figures for lab meeting">
      <created>1675825375872</created>
      <option name="number" value="00046" />
      <option name="presentableId" value="LOCAL-00046" />
      <option name="project" value="LOCAL" />
      <updated>1675825375872</updated>
    </task>
    <task id="LOCAL-00047" summary="Finalized figure making scripts">
      <created>1676409659019</created>
      <option name="number" value="00047" />
      <option name="presentableId" value="LOCAL-00047" />
      <option name="project" value="LOCAL" />
      <updated>1676409659019</updated>
    </task>
    <task id="LOCAL-00048" summary="Attempting a targeted ribozyme design function. No idea if it works yet.">
      <created>1678126043328</created>
      <option name="number" value="00048" />
      <option name="presentableId" value="LOCAL-00048" />
      <option name="project" value="LOCAL" />
      <updated>1678126043328</updated>
    </task>
    <task id="LOCAL-00049" summary="Merging docstring edits">
      <created>1678127359658</created>
      <option name="number" value="00049" />
      <option name="presentableId" value="LOCAL-00049" />
      <option name="project" value="LOCAL" />
      <updated>1678127359658</updated>
    </task>
    <task id="LOCAL-00050" summary="About to redo the targeted ribozymes completely, saving this in case I really screw it up!">
      <created>1681240439309</created>
      <option name="number" value="00050" />
      <option name="presentableId" value="LOCAL-00050" />
      <option name="project" value="LOCAL" />
      <updated>1681240439309</updated>
    </task>
    <task id="LOCAL-00051" summary="Adding ways of quantifying U conservation and IGS conservation. Will work on guide conservation tomorrow.">
      <created>1681257584116</created>
      <option name="number" value="00051" />
      <option name="presentableId" value="LOCAL-00051" />
      <option name="project" value="LOCAL" />
      <updated>1681257584116</updated>
    </task>
    <task id="LOCAL-00052" summary="Adding ways of quantifying U conservation and IGS conservation and guide conservation. There's a bug when I try to get the final pairwise score so I'll have to fix that, but otherwise seems to be working?">
      <created>1681837257337</created>
      <option name="number" value="00052" />
      <option name="presentableId" value="LOCAL-00052" />
      <option name="project" value="LOCAL" />
      <updated>1681837257337</updated>
    </task>
    <task id="LOCAL-00053" summary="Works but need to think about how to incorporate true percent coverage into the final score! Right now things that hit very little background are scoring really high...">
      <created>1681842663809</created>
      <option name="number" value="00053" />
      <option name="presentableId" value="LOCAL-00053" />
      <option name="project" value="LOCAL" />
      <updated>1681842663809</updated>
    </task>
    <task id="LOCAL-00054" summary="Works but need to think about how to incorporate true percent coverage into the final score! Right now things that hit very little background are scoring really high...">
      <created>1681850938109</created>
      <option name="number" value="00054" />
      <option name="presentableId" value="LOCAL-00054" />
      <option name="project" value="LOCAL" />
      <updated>1681850938109</updated>
    </task>
    <task id="LOCAL-00055" summary="Ok added a new scoring metric that takes into account both the guide conservation in the MSA as well as the coverage of the IGS itself. I'm calling this the composite score, and it's defined as the guide score * the true percent coverage of a design.">
      <created>1681852121462</created>
      <option name="number" value="00055" />
      <option name="presentableId" value="LOCAL-00055" />
      <option name="project" value="LOCAL" />
      <updated>1681852121462</updated>
    </task>
    <task id="LOCAL-00056" summary="In matplotlib/ seaborn hell">
      <created>1682029456718</created>
      <option name="number" value="00056" />
      <option name="presentableId" value="LOCAL-00056" />
      <option name="project" value="LOCAL" />
      <updated>1682029456718</updated>
    </task>
    <task id="LOCAL-00057" summary="In matplotlib/ seaborn hell">
      <created>1682029935115</created>
      <option name="number" value="00057" />
      <option name="presentableId" value="LOCAL-00057" />
      <option name="project" value="LOCAL" />
      <updated>1682029935116</updated>
    </task>
    <task id="LOCAL-00058" summary="Preparing to fix IGS finding function slowness. Also need to implement pooling to manage memory more effectively">
      <created>1682612678179</created>
      <option name="number" value="00058" />
      <option name="presentableId" value="LOCAL-00058" />
      <option name="project" value="LOCAL" />
      <updated>1682612678180</updated>
    </task>
    <task id="LOCAL-00059" summary="Removed checking for nans in prep_for_optimizing and increased performance 1000 fold lol">
      <created>1682714879672</created>
      <option name="number" value="00059" />
      <option name="presentableId" value="LOCAL-00059" />
      <option name="project" value="LOCAL" />
      <updated>1682714879672</updated>
    </task>
    <task id="LOCAL-00060" summary="Removed checking for nans in prep_for_optimizing and increased performance 1000 fold lol">
      <created>1682714988620</created>
      <option name="number" value="00060" />
      <option name="presentableId" value="LOCAL-00060" />
      <option name="project" value="LOCAL" />
      <updated>1682714988620</updated>
    </task>
    <task id="LOCAL-00061" summary="figured out how to use motifs to get consensus sequence! will work on an updated quantitative/ weighted scoring method next.">
      <created>1683319885209</created>
      <option name="number" value="00061" />
      <option name="presentableId" value="LOCAL-00061" />
      <option name="project" value="LOCAL" />
      <updated>1683319885209</updated>
    </task>
    <task id="LOCAL-00062" summary="Small edits added for efficiency">
      <created>1685476243345</created>
      <option name="number" value="00062" />
      <option name="presentableId" value="LOCAL-00062" />
      <option name="project" value="LOCAL" />
      <updated>1685476243345</updated>
    </task>
    <task id="LOCAL-00063" summary="Working on a function that reduces ambiguity!">
      <created>1686683944504</created>
      <option name="number" value="00063" />
      <option name="presentableId" value="LOCAL-00063" />
      <option name="project" value="LOCAL" />
      <updated>1686683944504</updated>
    </task>
    <task id="LOCAL-00064" summary="Actually I'm going to fix the delta scoring method. Right now I am doing a fake alignment but we need something like a pairwise alignment, or even a Shannon entropy calculation?">
      <created>1687795727294</created>
      <option name="number" value="00064" />
      <option name="presentableId" value="LOCAL-00064" />
      <option name="project" value="LOCAL" />
      <updated>1687795727294</updated>
    </task>
    <task id="LOCAL-00065" summary="Added a better way to get a pairwise score that does not involve making a fake msa. Also updated the output figures to show the average U conservation per design on all background sequences">
      <created>1687806060517</created>
      <option name="number" value="00065" />
      <option name="presentableId" value="LOCAL-00065" />
      <option name="project" value="LOCAL" />
      <updated>1687806060517</updated>
    </task>
    <task id="LOCAL-00066" summary="Generalizing the squished datasets code to be able to generate datasets that exclude certain taxonomies. Should make generating specific squished datasets much easier.">
      <created>1690824031732</created>
      <option name="number" value="00066" />
      <option name="presentableId" value="LOCAL-00066" />
      <option name="project" value="LOCAL" />
      <updated>1690824031732</updated>
    </task>
    <task id="LOCAL-00067" summary="Added a feature where you can choose the percentage of ambiguity codons you are willing to accept in your final design. Currently this is only for targeted designs.">
      <created>1691004250085</created>
      <option name="number" value="00067" />
      <option name="presentableId" value="LOCAL-00067" />
      <option name="project" value="LOCAL" />
      <updated>1691004250085</updated>
    </task>
    <task id="LOCAL-00068" summary="Rewriting code again to remove deprecated functions and possibly add a TargetSeq class that should make later analyses easier downstream">
      <created>1691083342780</created>
      <option name="number" value="00068" />
      <option name="presentableId" value="LOCAL-00068" />
      <option name="project" value="LOCAL" />
      <updated>1691083342780</updated>
    </task>
    <task id="LOCAL-00069" summary="Slowly making my way through new ribodesigner to get my new class in there. Seems to be significantly faster as a bonus?">
      <created>1691097599977</created>
      <option name="number" value="00069" />
      <option name="presentableId" value="LOCAL-00069" />
      <option name="project" value="LOCAL" />
      <updated>1691097599977</updated>
    </task>
    <task id="LOCAL-00070" summary="Slowly making my way through new ribodesigner to get my new class in there. Seems to be significantly faster as a bonus?">
      <created>1691097724591</created>
      <option name="number" value="00070" />
      <option name="presentableId" value="LOCAL-00070" />
      <option name="project" value="LOCAL" />
      <updated>1691097724592</updated>
    </task>
    <task id="LOCAL-00071" summary="Finished polishing RibozymeDesign class and IGS selection step. Now working on optimization function next.">
      <created>1692289398013</created>
      <option name="number" value="00071" />
      <option name="presentableId" value="LOCAL-00071" />
      <option name="project" value="LOCAL" />
      <updated>1692289398013</updated>
    </task>
    <task id="LOCAL-00072" summary="Working on optimization function and learning more about classes">
      <created>1692300890066</created>
      <option name="number" value="00072" />
      <option name="presentableId" value="LOCAL-00072" />
      <option name="project" value="LOCAL" />
      <updated>1692300890066</updated>
    </task>
    <task id="LOCAL-00073" summary="Next up, I'll be working on the ribochecker function">
      <created>1692306100573</created>
      <option name="number" value="00073" />
      <option name="presentableId" value="LOCAL-00073" />
      <option name="project" value="LOCAL" />
      <updated>1692306100573</updated>
    </task>
    <task id="LOCAL-00074" summary="Slowly working on ribochecker function">
      <created>1692655845009</created>
      <option name="number" value="00074" />
      <option name="presentableId" value="LOCAL-00074" />
      <option name="project" value="LOCAL" />
      <updated>1692655845009</updated>
    </task>
    <task id="LOCAL-00075" summary="Finished rewriting most of the code, just need to write graph making functions!">
      <created>1692736765870</created>
      <option name="number" value="00075" />
      <option name="presentableId" value="LOCAL-00075" />
      <option name="project" value="LOCAL" />
      <updated>1692736765870</updated>
    </task>
    <task id="LOCAL-00076" summary="Making a function to test an existing design on a set of sequences. &#10;&#10;Also made the outline for a graph making function.">
      <created>1692827183917</created>
      <option name="number" value="00076" />
      <option name="presentableId" value="LOCAL-00076" />
      <option name="project" value="LOCAL" />
      <updated>1692827183917</updated>
    </task>
    <task id="LOCAL-00077" summary="Making a function to test an existing design on a set of sequences. &#10;&#10;Also made the outline for a graph making function.">
      <created>1692827655825</created>
      <option name="number" value="00077" />
      <option name="presentableId" value="LOCAL-00077" />
      <option name="project" value="LOCAL" />
      <updated>1692827655825</updated>
    </task>
    <task id="LOCAL-00078" summary="Making graphs, struggled with pandas and ready to go into matplotlib hell again.">
      <created>1693429262207</created>
      <option name="number" value="00078" />
      <option name="presentableId" value="LOCAL-00078" />
      <option name="project" value="LOCAL" />
      <updated>1693429262207</updated>
    </task>
    <task id="LOCAL-00079" summary="Finally have data ready with pandas for matplotlib and seaborn...">
      <created>1693873348662</created>
      <option name="number" value="00079" />
      <option name="presentableId" value="LOCAL-00079" />
      <option name="project" value="LOCAL" />
      <updated>1693873348664</updated>
    </task>
    <task id="LOCAL-00080" summary="Ok have some graphs, but I'll remake the main function to analyze the universal designs as well">
      <created>1693952382647</created>
      <option name="number" value="00080" />
      <option name="presentableId" value="LOCAL-00080" />
      <option name="project" value="LOCAL" />
      <updated>1693952382647</updated>
    </task>
    <task id="LOCAL-00081" summary="fixed a bug in ribo_checker">
      <created>1694033114552</created>
      <option name="number" value="00081" />
      <option name="presentableId" value="LOCAL-00081" />
      <option name="project" value="LOCAL" />
      <updated>1694033114552</updated>
    </task>
    <task id="LOCAL-00082" summary="Added progress bars how cute! If running in Pycharm make sure you follow the instructions here https://github.com/rsalmei/alive-progress#forcing-animations-on-pycharm-jupyter-etc">
      <created>1694048669365</created>
      <option name="number" value="00082" />
      <option name="presentableId" value="LOCAL-00082" />
      <option name="project" value="LOCAL" />
      <updated>1694048669365</updated>
    </task>
    <task id="LOCAL-00083" summary="Optimizing ribo_checker. Started with IGS conservation function, working on check_guide_stats now">
      <created>1694215439275</created>
      <option name="number" value="00083" />
      <option name="presentableId" value="LOCAL-00083" />
      <option name="project" value="LOCAL" />
      <updated>1694215439275</updated>
    </task>
    <task id="LOCAL-00084" summary="Implemented multiprocessing to ribodesigner_v2.py and started making revised graph functions!">
      <created>1694537931471</created>
      <option name="number" value="00084" />
      <option name="presentableId" value="LOCAL-00084" />
      <option name="project" value="LOCAL" />
      <updated>1694537931471</updated>
    </task>
    <task id="LOCAL-00085" summary="Made revised graph functions! This is a pretty stable version of RiboDesigner so I'll clean it up and merge this branch to main.">
      <created>1694557427493</created>
      <option name="number" value="00085" />
      <option name="presentableId" value="LOCAL-00085" />
      <option name="project" value="LOCAL" />
      <updated>1694557427493</updated>
    </task>
    <task id="LOCAL-00086" summary="Cleaning up">
      <created>1694557754919</created>
      <option name="number" value="00086" />
      <option name="presentableId" value="LOCAL-00086" />
      <option name="project" value="LOCAL" />
      <updated>1694557754919</updated>
    </task>
    <task id="LOCAL-00087" summary="Cleaning up">
      <created>1694558169410</created>
      <option name="number" value="00087" />
      <option name="presentableId" value="LOCAL-00087" />
      <option name="project" value="LOCAL" />
      <updated>1694558169410</updated>
    </task>
    <task id="LOCAL-00088" summary="Initial version of random sampling. Implementing more refinement steps now">
      <created>1695145351632</created>
      <option name="number" value="00088" />
      <option name="presentableId" value="LOCAL-00088" />
      <option name="project" value="LOCAL" />
      <updated>1695145351632</updated>
    </task>
    <task id="LOCAL-00089" summary="Added random sampling function. Will look through test_design and ribochecker next">
      <created>1695333567686</created>
      <option name="number" value="00089" />
      <option name="presentableId" value="LOCAL-00089" />
      <option name="project" value="LOCAL" />
      <updated>1695333567686</updated>
    </task>
    <task id="LOCAL-00090" summary="Implementing a separate testing step with a separate dataset to evaluate design performance vs. a different dataset. Also working on redoing ribochecker. No big changes yet">
      <created>1695671744809</created>
      <option name="number" value="00090" />
      <option name="presentableId" value="LOCAL-00090" />
      <option name="project" value="LOCAL" />
      <updated>1695671744809</updated>
    </task>
    <task id="LOCAL-00091" summary="Reworked ribochecker. It's way, way faster now and it only reduces ambiguity when needed. Next up: implementing a testing step.">
      <created>1695765221669</created>
      <option name="number" value="00091" />
      <option name="presentableId" value="LOCAL-00091" />
      <option name="project" value="LOCAL" />
      <updated>1695765221670</updated>
    </task>
    <option name="localTasksCounter" value="192" />
    <servers />
  </component>
  <component name="TypeScriptGeneratedFilesManager">
    <option name="version" value="3" />
  </component>
  <component name="Vcs.Log.Tabs.Properties">
    <option name="OPEN_GENERIC_TABS">
      <map>
        <entry key="22aa7ac6-3b6b-4386-9524-fcc476a36303" value="TOOL_WINDOW" />
      </map>
    </option>
    <option name="TAB_STATES">
      <map>
        <entry key="22aa7ac6-3b6b-4386-9524-fcc476a36303">
          <value>
            <State />
          </value>
        </entry>
        <entry key="MAIN">
          <value>
            <State>
              <option name="FILTERS">
                <map>
                  <entry key="branch">
                    <value>
                      <list>
                        <option value="origin/parallelizing" />
                      </list>
                    </value>
                  </entry>
                </map>
              </option>
            </State>
          </value>
        </entry>
      </map>
    </option>
  </component>
  <component name="VcsManagerConfiguration">
    <MESSAGE value="Quick change: made combine_data less bad" />
    <MESSAGE value="Working on making a few more graphs" />
    <MESSAGE value="While making graphs for guide sequences for test seqs I realized I was not saving sequences with only one guide per batch rip&#10;&#10;Here I've fixed this oversight" />
    <MESSAGE value="I've made a short and sweet function that can get variable regions of one sequence based on another one to get archaeal 16s variable regions based on e coli 16s variable regions" />
    <MESSAGE value="Computer started freezing while working on graphs, saving my progress till now" />
    <MESSAGE value="Making selective designs hopefully for the last time" />
    <MESSAGE value="CHOSE SOME DESIGNS!!!! Finishing up this version of ribodesigner yayyyyyy" />
    <MESSAGE value="lmao I added the igs and guide in the wrong order when selecting designs. This version has fixed that." />
    <MESSAGE value="Fixed the selective design calculation - turns out i was subtracting the wrong columns lmao." />
    <MESSAGE value="Cleaning up SILVA dataset generation functions" />
    <MESSAGE value="Finished remaking datasets" />
    <MESSAGE value="Cleaning up ribodesigner and making a few steps towards making it more user friendly" />
    <MESSAGE value="Fixing test files" />
    <MESSAGE value="Making windows compatible ribodesigner.py, graph_making.py, and new smaller test files" />
    <MESSAGE value="Making windows compatible ribodesigner.py" />
    <MESSAGE value="Making windows compatible ribodesigner.py, graph_making.py, and smaller test files" />
    <MESSAGE value="Making a better way to deal with corrupted checkpoint files that won't require manually deleting work files in finder. I am still recommending to manually delete any results files that are made in that folder because I don't want to automate accidentally deleting important results!" />
    <MESSAGE value="Missed a few paths to fix for windows compatibility!" />
    <MESSAGE value="Testing and making sure returns are properly indented smh" />
    <MESSAGE value="Moving data extraction functions to ribodesigner.py" />
    <MESSAGE value="whoo" />
    <MESSAGE value="Cleaning up" />
    <MESSAGE value="Separating out graphing functions into their own file so they don't" />
    <MESSAGE value="Found a bug (oversight?) in the consensus function words2countmatrix where it does not know what to do if the input sequence has some ambiguity!" />
    <MESSAGE value="Cleaning up, fixing some scoring functions, and adding an example_main.py file that is very clean!" />
    <option name="LAST_COMMIT_MESSAGE" value="Cleaning up, fixing some scoring functions, and adding an example_main.py file that is very clean!" />
  </component>
  <component name="XDebuggerManager">
    <breakpoint-manager>
      <breakpoints>
        <line-breakpoint enabled="true" suspend="THREAD" type="python-line">
          <url>file://$USER_HOME$/Library/CloudStorage/GoogleDrive-kpr1@rice.edu/My Drive/Rice/PhD classes/COMP 543/COMP_543_assignments/Assignment 5/A5 KRG/A5.py</url>
          <line>147</line>
          <option name="timeStamp" value="3" />
        </line-breakpoint>
        <line-breakpoint enabled="true" type="python-line">
          <url>file://$PROJECT_DIR$/main.py</url>
          <line>401</line>
          <option name="timeStamp" value="1112" />
        </line-breakpoint>
        <line-breakpoint enabled="true" type="python-line">
          <url>file://$PROJECT_DIR$/main.py</url>
          <line>317</line>
          <option name="timeStamp" value="1149" />
        </line-breakpoint>
        <line-breakpoint enabled="true" type="python-line">
          <url>file://$PROJECT_DIR$/venv/lib/python3.11/site-packages/Bio/SeqUtils/MeltingTemp.py</url>
          <line>1070</line>
          <option name="timeStamp" value="1182" />
        </line-breakpoint>
        <line-breakpoint enabled="true" type="python-line">
          <url>file://$PROJECT_DIR$/venv/lib/python3.11/site-packages/Bio/SeqUtils/MeltingTemp.py</url>
          <line>933</line>
          <option name="timeStamp" value="1187" />
        </line-breakpoint>
        <line-breakpoint enabled="true" type="python-line">
          <url>file://$PROJECT_DIR$/venv/lib/python3.11/site-packages/Bio/SeqUtils/MeltingTemp.py</url>
          <line>936</line>
          <option name="timeStamp" value="1189" />
        </line-breakpoint>
        <line-breakpoint enabled="true" type="python-line">
          <url>file://$PROJECT_DIR$/venv/lib/python3.11/site-packages/Bio/SeqUtils/MeltingTemp.py</url>
          <line>927</line>
          <option name="timeStamp" value="1190" />
        </line-breakpoint>
        <line-breakpoint enabled="true" type="python-line">
          <url>file://$PROJECT_DIR$/venv/lib/python3.11/site-packages/Bio/SeqUtils/MeltingTemp.py</url>
          <line>763</line>
          <option name="timeStamp" value="1193" />
        </line-breakpoint>
        <line-breakpoint enabled="true" type="python-line">
          <url>file://$PROJECT_DIR$/ribodesigner.py</url>
          <line>81</line>
          <option name="timeStamp" value="1320" />
        </line-breakpoint>
        <line-breakpoint enabled="true" type="python-line">
          <url>file://$PROJECT_DIR$/ribodesigner.py</url>
          <line>119</line>
          <option name="timeStamp" value="1321" />
        </line-breakpoint>
        <line-breakpoint enabled="true" type="python-line">
          <url>file://$PROJECT_DIR$/ribodesigner.py</url>
          <line>93</line>
          <option name="timeStamp" value="1322" />
<<<<<<< HEAD
        </line-breakpoint>
        <line-breakpoint enabled="true" type="python-line">
          <url>file://$PROJECT_DIR$/main.py</url>
          <line>691</line>
          <option name="timeStamp" value="1346" />
        </line-breakpoint>
        <line-breakpoint enabled="true" type="python-line">
          <url>file://$PROJECT_DIR$/main.py</url>
          <line>638</line>
          <option name="timeStamp" value="1350" />
        </line-breakpoint>
        <line-breakpoint enabled="true" type="python-line">
          <url>file://$PROJECT_DIR$/main.py</url>
          <line>767</line>
          <option name="timeStamp" value="1481" />
        </line-breakpoint>
        <line-breakpoint enabled="true" type="python-line">
          <url>file://$PROJECT_DIR$/main.py</url>
          <line>798</line>
          <option name="timeStamp" value="1531" />
        </line-breakpoint>
        <line-breakpoint enabled="true" type="python-line">
          <url>file://$PROJECT_DIR$/main.py</url>
          <line>831</line>
          <option name="timeStamp" value="1532" />
        </line-breakpoint>
        <line-breakpoint enabled="true" type="python-line">
          <url>file://$PROJECT_DIR$/generate_silva_datasets_code.py</url>
          <line>187</line>
          <option name="timeStamp" value="1578" />
        </line-breakpoint>
        <line-breakpoint enabled="true" type="python-line">
          <url>file://$PROJECT_DIR$/generate_silva_datasets_code.py</url>
          <line>38</line>
          <option name="timeStamp" value="1664" />
        </line-breakpoint>
        <line-breakpoint enabled="true" type="python-line">
          <url>file://$PROJECT_DIR$/generate_silva_datasets_code.py</url>
          <line>104</line>
          <option name="timeStamp" value="1665" />
        </line-breakpoint>
        <line-breakpoint enabled="true" type="python-line">
          <url>file://$PROJECT_DIR$/graphs_for_paper.py</url>
          <line>2207</line>
          <option name="timeStamp" value="1684" />
        </line-breakpoint>
        <line-breakpoint enabled="true" type="python-line">
          <url>file://$PROJECT_DIR$/graphs_for_paper.py</url>
          <line>2639</line>
          <option name="timeStamp" value="1716" />
        </line-breakpoint>
        <line-breakpoint enabled="true" type="python-line">
          <url>file://$PROJECT_DIR$/graphs_for_paper.py</url>
          <line>2505</line>
          <option name="timeStamp" value="1737" />
        </line-breakpoint>
        <line-breakpoint enabled="true" type="python-line">
          <url>file://$PROJECT_DIR$/main.py</url>
          <line>945</line>
          <option name="timeStamp" value="1738" />
        </line-breakpoint>
        <line-breakpoint enabled="true" type="python-line">
          <url>file://$PROJECT_DIR$/main.py</url>
          <line>1081</line>
          <option name="timeStamp" value="1741" />
        </line-breakpoint>
        <line-breakpoint enabled="true" type="python-line">
          <url>file://$PROJECT_DIR$/ribodesigner.py</url>
          <line>706</line>
          <option name="timeStamp" value="1745" />
        </line-breakpoint>
        <line-breakpoint enabled="true" type="python-line">
          <url>file://$PROJECT_DIR$/graphs_for_paper.py</url>
          <line>2081</line>
          <option name="timeStamp" value="1746" />
        </line-breakpoint>
        <line-breakpoint enabled="true" type="python-line">
          <url>file://$PROJECT_DIR$/ribodesigner.py</url>
          <line>670</line>
          <option name="timeStamp" value="1756" />
        </line-breakpoint>
        <line-breakpoint enabled="true" type="python-line">
          <url>file://$PROJECT_DIR$/graphs_for_paper.py</url>
          <line>1861</line>
          <option name="timeStamp" value="1758" />
        </line-breakpoint>
        <line-breakpoint enabled="true" type="python-line">
          <url>file://$PROJECT_DIR$/ribodesigner.py</url>
          <line>528</line>
          <option name="timeStamp" value="1760" />
=======
        </line-breakpoint>
        <line-breakpoint enabled="true" type="python-line">
          <url>file://$PROJECT_DIR$/main.py</url>
          <line>691</line>
          <option name="timeStamp" value="1346" />
        </line-breakpoint>
        <line-breakpoint enabled="true" type="python-line">
          <url>file://$PROJECT_DIR$/main.py</url>
          <line>638</line>
          <option name="timeStamp" value="1350" />
        </line-breakpoint>
        <line-breakpoint enabled="true" type="python-line">
          <url>file://$PROJECT_DIR$/main.py</url>
          <line>767</line>
          <option name="timeStamp" value="1481" />
        </line-breakpoint>
        <line-breakpoint enabled="true" type="python-line">
          <url>file://$PROJECT_DIR$/main.py</url>
          <line>798</line>
          <option name="timeStamp" value="1531" />
        </line-breakpoint>
        <line-breakpoint enabled="true" type="python-line">
          <url>file://$PROJECT_DIR$/main.py</url>
          <line>831</line>
          <option name="timeStamp" value="1532" />
        </line-breakpoint>
        <line-breakpoint enabled="true" type="python-line">
          <url>file://$PROJECT_DIR$/generate_silva_datasets_code.py</url>
          <line>187</line>
          <option name="timeStamp" value="1578" />
        </line-breakpoint>
        <line-breakpoint enabled="true" type="python-line">
          <url>file://$PROJECT_DIR$/generate_silva_datasets_code.py</url>
          <line>38</line>
          <option name="timeStamp" value="1664" />
        </line-breakpoint>
        <line-breakpoint enabled="true" type="python-line">
          <url>file://$PROJECT_DIR$/generate_silva_datasets_code.py</url>
          <line>104</line>
          <option name="timeStamp" value="1665" />
        </line-breakpoint>
        <line-breakpoint enabled="true" type="python-line">
          <url>file://$PROJECT_DIR$/graphs_for_paper.py</url>
          <line>2207</line>
          <option name="timeStamp" value="1684" />
        </line-breakpoint>
        <line-breakpoint enabled="true" type="python-line">
          <url>file://$PROJECT_DIR$/graphs_for_paper.py</url>
          <line>2639</line>
          <option name="timeStamp" value="1716" />
        </line-breakpoint>
        <line-breakpoint enabled="true" type="python-line">
          <url>file://$PROJECT_DIR$/graphs_for_paper.py</url>
          <line>2505</line>
          <option name="timeStamp" value="1737" />
        </line-breakpoint>
        <line-breakpoint enabled="true" type="python-line">
          <url>file://$PROJECT_DIR$/main.py</url>
          <line>945</line>
          <option name="timeStamp" value="1738" />
>>>>>>> b72e7aa6
        </line-breakpoint>
      </breakpoints>
      <breakpoints-defaults>
        <breakpoint type="python-line" />
      </breakpoints-defaults>
      <default-breakpoints>
        <breakpoint type="python-exception">
          <properties notifyOnTerminate="true" exception="BaseException">
            <option name="notifyOnTerminate" value="true" />
          </properties>
        </breakpoint>
      </default-breakpoints>
    </breakpoint-manager>
    <watches-manager>
      <configuration name="PythonConfigurationType">
        <watch expression="to_optimize" />
<<<<<<< HEAD
        <watch expression="alignments" />
=======
>>>>>>> b72e7aa6
      </configuration>
    </watches-manager>
  </component>
  <component name="com.intellij.coverage.CoverageDataManagerImpl">
    <SUITE FILE_PATH="coverage/RiboDesigner$SequencePrepper.coverage" NAME="SequencePrepper Coverage Results" MODIFIED="1661804956011" SOURCE_PROVIDER="com.intellij.coverage.DefaultCoverageFileProvider" RUNNER="coverage.py" COVERAGE_BY_TEST_ENABLED="true" COVERAGE_TRACING_ENABLED="false" WORKING_DIRECTORY="$PROJECT_DIR$" />
    <SUITE FILE_PATH="coverage/RiboDesigner$PullSequences.coverage" NAME="PullSequences Coverage Results" MODIFIED="1656454979376" SOURCE_PROVIDER="com.intellij.coverage.DefaultCoverageFileProvider" RUNNER="coverage.py" COVERAGE_BY_TEST_ENABLED="true" COVERAGE_TRACING_ENABLED="false" WORKING_DIRECTORY="$PROJECT_DIR$" />
    <SUITE FILE_PATH="coverage/RiboDesigner$scratch.coverage" NAME="scratch Coverage Results" MODIFIED="1691095320521" SOURCE_PROVIDER="com.intellij.coverage.DefaultCoverageFileProvider" RUNNER="coverage.py" COVERAGE_BY_TEST_ENABLED="true" COVERAGE_TRACING_ENABLED="false" WORKING_DIRECTORY="$APPLICATION_CONFIG_DIR$/scratches" />
    <SUITE FILE_PATH="coverage/RiboDesigner$generate_SILVA_datasets.coverage" NAME="generate_SILVA_datasets Coverage Results" MODIFIED="1673372601578" SOURCE_PROVIDER="com.intellij.coverage.DefaultCoverageFileProvider" RUNNER="coverage.py" COVERAGE_BY_TEST_ENABLED="true" COVERAGE_TRACING_ENABLED="false" WORKING_DIRECTORY="$APPLICATION_CONFIG_DIR$/scratches" />
    <SUITE FILE_PATH="coverage/RiboDesigner$prepSeqs.coverage" NAME="prepSeqs Coverage Results" MODIFIED="1654725912590" SOURCE_PROVIDER="com.intellij.coverage.DefaultCoverageFileProvider" RUNNER="coverage.py" COVERAGE_BY_TEST_ENABLED="true" COVERAGE_TRACING_ENABLED="false" WORKING_DIRECTORY="$PROJECT_DIR$" />
<<<<<<< HEAD
    <SUITE FILE_PATH="coverage/RiboDesigner$main.coverage" NAME="main Coverage Results" MODIFIED="1736453185761" SOURCE_PROVIDER="com.intellij.coverage.DefaultCoverageFileProvider" RUNNER="coverage.py" COVERAGE_BY_TEST_ENABLED="false" COVERAGE_TRACING_ENABLED="false" WORKING_DIRECTORY="$PROJECT_DIR$" />
=======
    <SUITE FILE_PATH="coverage/RiboDesigner$main.coverage" NAME="main Coverage Results" MODIFIED="1729803315938" SOURCE_PROVIDER="com.intellij.coverage.DefaultCoverageFileProvider" RUNNER="coverage.py" COVERAGE_BY_TEST_ENABLED="false" COVERAGE_TRACING_ENABLED="false" WORKING_DIRECTORY="$PROJECT_DIR$" />
>>>>>>> b72e7aa6
    <SUITE FILE_PATH="coverage/RiboDesigner$RiboDesigner_classes.coverage" NAME="RiboDesigner_classes Coverage Results" MODIFIED="1691081689609" SOURCE_PROVIDER="com.intellij.coverage.DefaultCoverageFileProvider" RUNNER="coverage.py" COVERAGE_BY_TEST_ENABLED="true" COVERAGE_TRACING_ENABLED="false" WORKING_DIRECTORY="$PROJECT_DIR$" />
    <SUITE FILE_PATH="coverage/RiboDesigner$Figure_plotting_functions.coverage" NAME="Figure_plotting_functions Coverage Results" MODIFIED="1673372511009" SOURCE_PROVIDER="com.intellij.coverage.DefaultCoverageFileProvider" RUNNER="coverage.py" COVERAGE_BY_TEST_ENABLED="true" COVERAGE_TRACING_ENABLED="false" WORKING_DIRECTORY="$PROJECT_DIR$" />
    <SUITE FILE_PATH="coverage/RiboDesigner$scratch_1.coverage" NAME="scratch_1 Coverage Results" MODIFIED="1666212891303" SOURCE_PROVIDER="com.intellij.coverage.DefaultCoverageFileProvider" RUNNER="coverage.py" COVERAGE_BY_TEST_ENABLED="true" COVERAGE_TRACING_ENABLED="false" WORKING_DIRECTORY="$APPLICATION_CONFIG_DIR$/scratches" />
    <SUITE FILE_PATH="coverage/RiboDesigner$SILVAanalysis.coverage" NAME="SILVAanalysis Coverage Results" MODIFIED="1660677354205" SOURCE_PROVIDER="com.intellij.coverage.DefaultCoverageFileProvider" RUNNER="coverage.py" COVERAGE_BY_TEST_ENABLED="true" COVERAGE_TRACING_ENABLED="false" WORKING_DIRECTORY="$PROJECT_DIR$" />
    <SUITE FILE_PATH="coverage/RiboDesigner$RiboCheckerScript.coverage" NAME="RiboCheckerScript Coverage Results" MODIFIED="1656460158129" SOURCE_PROVIDER="com.intellij.coverage.DefaultCoverageFileProvider" RUNNER="coverage.py" COVERAGE_BY_TEST_ENABLED="true" COVERAGE_TRACING_ENABLED="false" WORKING_DIRECTORY="$PROJECT_DIR$" />
    <SUITE FILE_PATH="coverage/RiboDesigner$SILVAanalysisReferenceAligned.coverage" NAME="SILVAanalysisReferenceAligned Coverage Results" MODIFIED="1663877683796" SOURCE_PROVIDER="com.intellij.coverage.DefaultCoverageFileProvider" RUNNER="coverage.py" COVERAGE_BY_TEST_ENABLED="true" COVERAGE_TRACING_ENABLED="false" WORKING_DIRECTORY="$PROJECT_DIR$" />
    <SUITE FILE_PATH="coverage/RiboDesigner$alignToRef.coverage" NAME="alignToRef Coverage Results" MODIFIED="1660677276302" SOURCE_PROVIDER="com.intellij.coverage.DefaultCoverageFileProvider" RUNNER="coverage.py" COVERAGE_BY_TEST_ENABLED="true" COVERAGE_TRACING_ENABLED="false" WORKING_DIRECTORY="$PROJECT_DIR$" />
    <SUITE FILE_PATH="coverage/RiboDesigner$IGSchecker.coverage" NAME="IGSchecker Coverage Results" MODIFIED="1659372428534" SOURCE_PROVIDER="com.intellij.coverage.DefaultCoverageFileProvider" RUNNER="coverage.py" COVERAGE_BY_TEST_ENABLED="true" COVERAGE_TRACING_ENABLED="false" WORKING_DIRECTORY="$PROJECT_DIR$" />
    <SUITE FILE_PATH="coverage/RiboDesigner$RiboDesigner.coverage" NAME="RiboDesigner Coverage Results" MODIFIED="1694048101450" SOURCE_PROVIDER="com.intellij.coverage.DefaultCoverageFileProvider" RUNNER="coverage.py" COVERAGE_BY_TEST_ENABLED="true" COVERAGE_TRACING_ENABLED="false" WORKING_DIRECTORY="$PROJECT_DIR$/.." />
    <SUITE FILE_PATH="coverage/RiboDesigner$A5.coverage" NAME="A5 Coverage Results" MODIFIED="1695149716841" SOURCE_PROVIDER="com.intellij.coverage.DefaultCoverageFileProvider" RUNNER="coverage.py" COVERAGE_BY_TEST_ENABLED="true" COVERAGE_TRACING_ENABLED="false" WORKING_DIRECTORY="$USER_HOME$/Library/CloudStorage/GoogleDrive-kpr1@rice.edu/My Drive/Rice/PhD classes/COMP 543/COMP_543_assignments/Assignment 5/A5 KRG" />
    <SUITE FILE_PATH="coverage/RiboDesigner$statsondata.coverage" NAME="statsondata Coverage Results" MODIFIED="1670871960512" SOURCE_PROVIDER="com.intellij.coverage.DefaultCoverageFileProvider" RUNNER="coverage.py" COVERAGE_BY_TEST_ENABLED="true" COVERAGE_TRACING_ENABLED="false" WORKING_DIRECTORY="$APPLICATION_CONFIG_DIR$/scratches" />
    <SUITE FILE_PATH="coverage/RiboDesigner$RiboDesigner__1_.coverage" NAME="RiboDesigner (1) Coverage Results" MODIFIED="1681251351848" SOURCE_PROVIDER="com.intellij.coverage.DefaultCoverageFileProvider" RUNNER="coverage.py" COVERAGE_BY_TEST_ENABLED="true" COVERAGE_TRACING_ENABLED="false" WORKING_DIRECTORY="$PROJECT_DIR$" />
    <SUITE FILE_PATH="coverage/RiboDesigner$sequence_prepper.coverage" NAME="sequence_prepper Coverage Results" MODIFIED="1673467200575" SOURCE_PROVIDER="com.intellij.coverage.DefaultCoverageFileProvider" RUNNER="coverage.py" COVERAGE_BY_TEST_ENABLED="true" COVERAGE_TRACING_ENABLED="false" WORKING_DIRECTORY="$PROJECT_DIR$" />
    <SUITE FILE_PATH="coverage/RiboDesigner$RiboDesigner_paper_figures.coverage" NAME="RiboDesigner_paper_figures Coverage Results" MODIFIED="1674511613405" SOURCE_PROVIDER="com.intellij.coverage.DefaultCoverageFileProvider" RUNNER="coverage.py" COVERAGE_BY_TEST_ENABLED="true" COVERAGE_TRACING_ENABLED="false" WORKING_DIRECTORY="$PROJECT_DIR$" />
    <SUITE FILE_PATH="coverage/RiboDesigner$generate_silva_datasets_code.coverage" NAME="generate_silva_datasets_code Coverage Results" MODIFIED="1725502702429" SOURCE_PROVIDER="com.intellij.coverage.DefaultCoverageFileProvider" RUNNER="coverage.py" COVERAGE_BY_TEST_ENABLED="false" COVERAGE_TRACING_ENABLED="false" WORKING_DIRECTORY="$PROJECT_DIR$" />
    <SUITE FILE_PATH="coverage/RiboDesigner$figureB.coverage" NAME="figureB Coverage Results" MODIFIED="1680558179112" SOURCE_PROVIDER="com.intellij.coverage.DefaultCoverageFileProvider" RUNNER="coverage.py" COVERAGE_BY_TEST_ENABLED="true" COVERAGE_TRACING_ENABLED="false" WORKING_DIRECTORY="$PROJECT_DIR$/../RiboDesigner test" />
    <SUITE FILE_PATH="coverage/RiboDesigner$findReferenceIdxScript.coverage" NAME="findReferenceIdxScript Coverage Results" MODIFIED="1660677370975" SOURCE_PROVIDER="com.intellij.coverage.DefaultCoverageFileProvider" RUNNER="coverage.py" COVERAGE_BY_TEST_ENABLED="true" COVERAGE_TRACING_ENABLED="false" WORKING_DIRECTORY="$PROJECT_DIR$" />
  </component>
</project><|MERGE_RESOLUTION|>--- conflicted
+++ resolved
@@ -8,15 +8,12 @@
     <option name="autoReloadType" value="SELECTIVE" />
   </component>
   <component name="ChangeListManager">
-<<<<<<< HEAD
     <list default="true" id="f581072c-34c5-464c-bbb4-1a6c7308106f" name="Changes" comment="Cleaning up, fixing some scoring functions, and adding an example_main.py file that is very clean!">
       <change beforePath="$PROJECT_DIR$/.idea/workspace.xml" beforeDir="false" afterPath="$PROJECT_DIR$/.idea/workspace.xml" afterDir="false" />
+      <change beforePath="$PROJECT_DIR$/example_main.py" beforeDir="false" afterPath="$PROJECT_DIR$/example_main.py" afterDir="false" />
       <change beforePath="$PROJECT_DIR$/main.py" beforeDir="false" afterPath="$PROJECT_DIR$/main.py" afterDir="false" />
       <change beforePath="$PROJECT_DIR$/ribodesigner.py" beforeDir="false" afterPath="$PROJECT_DIR$/ribodesigner.py" afterDir="false" />
     </list>
-=======
-    <list default="true" id="f581072c-34c5-464c-bbb4-1a6c7308106f" name="Changes" comment="Cleaning up, fixing some scoring functions, and adding an example_main.py file that is very clean!" />
->>>>>>> b72e7aa6
     <option name="SHOW_DIALOG" value="false" />
     <option name="HIGHLIGHT_CONFLICTS" value="true" />
     <option name="HIGHLIGHT_NON_ACTIVE_CHANGELIST" value="false" />
@@ -482,15 +479,6 @@
       <workItem from="1724199664897" duration="73715000" />
       <workItem from="1725649152668" duration="8940000" />
       <workItem from="1725905453884" duration="50066000" />
-<<<<<<< HEAD
-      <workItem from="1731272872659" duration="2165000" />
-      <workItem from="1731462850264" duration="10296000" />
-      <workItem from="1732146954534" duration="19410000" />
-      <workItem from="1732996273156" duration="9989000" />
-      <workItem from="1734377278353" duration="2699000" />
-      <workItem from="1736200968348" duration="5659000" />
-=======
->>>>>>> b72e7aa6
     </task>
     <task id="LOCAL-00043" summary="Small efficiency improvement in find_repeat_targets">
       <created>1675101391002</created>
@@ -835,7 +823,7 @@
       <option name="project" value="LOCAL" />
       <updated>1695765221670</updated>
     </task>
-    <option name="localTasksCounter" value="192" />
+    <option name="localTasksCounter" value="191" />
     <servers />
   </component>
   <component name="TypeScriptGeneratedFilesManager">
@@ -959,7 +947,6 @@
           <url>file://$PROJECT_DIR$/ribodesigner.py</url>
           <line>93</line>
           <option name="timeStamp" value="1322" />
-<<<<<<< HEAD
         </line-breakpoint>
         <line-breakpoint enabled="true" type="python-line">
           <url>file://$PROJECT_DIR$/main.py</url>
@@ -1020,98 +1007,6 @@
           <url>file://$PROJECT_DIR$/main.py</url>
           <line>945</line>
           <option name="timeStamp" value="1738" />
-        </line-breakpoint>
-        <line-breakpoint enabled="true" type="python-line">
-          <url>file://$PROJECT_DIR$/main.py</url>
-          <line>1081</line>
-          <option name="timeStamp" value="1741" />
-        </line-breakpoint>
-        <line-breakpoint enabled="true" type="python-line">
-          <url>file://$PROJECT_DIR$/ribodesigner.py</url>
-          <line>706</line>
-          <option name="timeStamp" value="1745" />
-        </line-breakpoint>
-        <line-breakpoint enabled="true" type="python-line">
-          <url>file://$PROJECT_DIR$/graphs_for_paper.py</url>
-          <line>2081</line>
-          <option name="timeStamp" value="1746" />
-        </line-breakpoint>
-        <line-breakpoint enabled="true" type="python-line">
-          <url>file://$PROJECT_DIR$/ribodesigner.py</url>
-          <line>670</line>
-          <option name="timeStamp" value="1756" />
-        </line-breakpoint>
-        <line-breakpoint enabled="true" type="python-line">
-          <url>file://$PROJECT_DIR$/graphs_for_paper.py</url>
-          <line>1861</line>
-          <option name="timeStamp" value="1758" />
-        </line-breakpoint>
-        <line-breakpoint enabled="true" type="python-line">
-          <url>file://$PROJECT_DIR$/ribodesigner.py</url>
-          <line>528</line>
-          <option name="timeStamp" value="1760" />
-=======
-        </line-breakpoint>
-        <line-breakpoint enabled="true" type="python-line">
-          <url>file://$PROJECT_DIR$/main.py</url>
-          <line>691</line>
-          <option name="timeStamp" value="1346" />
-        </line-breakpoint>
-        <line-breakpoint enabled="true" type="python-line">
-          <url>file://$PROJECT_DIR$/main.py</url>
-          <line>638</line>
-          <option name="timeStamp" value="1350" />
-        </line-breakpoint>
-        <line-breakpoint enabled="true" type="python-line">
-          <url>file://$PROJECT_DIR$/main.py</url>
-          <line>767</line>
-          <option name="timeStamp" value="1481" />
-        </line-breakpoint>
-        <line-breakpoint enabled="true" type="python-line">
-          <url>file://$PROJECT_DIR$/main.py</url>
-          <line>798</line>
-          <option name="timeStamp" value="1531" />
-        </line-breakpoint>
-        <line-breakpoint enabled="true" type="python-line">
-          <url>file://$PROJECT_DIR$/main.py</url>
-          <line>831</line>
-          <option name="timeStamp" value="1532" />
-        </line-breakpoint>
-        <line-breakpoint enabled="true" type="python-line">
-          <url>file://$PROJECT_DIR$/generate_silva_datasets_code.py</url>
-          <line>187</line>
-          <option name="timeStamp" value="1578" />
-        </line-breakpoint>
-        <line-breakpoint enabled="true" type="python-line">
-          <url>file://$PROJECT_DIR$/generate_silva_datasets_code.py</url>
-          <line>38</line>
-          <option name="timeStamp" value="1664" />
-        </line-breakpoint>
-        <line-breakpoint enabled="true" type="python-line">
-          <url>file://$PROJECT_DIR$/generate_silva_datasets_code.py</url>
-          <line>104</line>
-          <option name="timeStamp" value="1665" />
-        </line-breakpoint>
-        <line-breakpoint enabled="true" type="python-line">
-          <url>file://$PROJECT_DIR$/graphs_for_paper.py</url>
-          <line>2207</line>
-          <option name="timeStamp" value="1684" />
-        </line-breakpoint>
-        <line-breakpoint enabled="true" type="python-line">
-          <url>file://$PROJECT_DIR$/graphs_for_paper.py</url>
-          <line>2639</line>
-          <option name="timeStamp" value="1716" />
-        </line-breakpoint>
-        <line-breakpoint enabled="true" type="python-line">
-          <url>file://$PROJECT_DIR$/graphs_for_paper.py</url>
-          <line>2505</line>
-          <option name="timeStamp" value="1737" />
-        </line-breakpoint>
-        <line-breakpoint enabled="true" type="python-line">
-          <url>file://$PROJECT_DIR$/main.py</url>
-          <line>945</line>
-          <option name="timeStamp" value="1738" />
->>>>>>> b72e7aa6
         </line-breakpoint>
       </breakpoints>
       <breakpoints-defaults>
@@ -1128,10 +1023,6 @@
     <watches-manager>
       <configuration name="PythonConfigurationType">
         <watch expression="to_optimize" />
-<<<<<<< HEAD
-        <watch expression="alignments" />
-=======
->>>>>>> b72e7aa6
       </configuration>
     </watches-manager>
   </component>
@@ -1141,11 +1032,7 @@
     <SUITE FILE_PATH="coverage/RiboDesigner$scratch.coverage" NAME="scratch Coverage Results" MODIFIED="1691095320521" SOURCE_PROVIDER="com.intellij.coverage.DefaultCoverageFileProvider" RUNNER="coverage.py" COVERAGE_BY_TEST_ENABLED="true" COVERAGE_TRACING_ENABLED="false" WORKING_DIRECTORY="$APPLICATION_CONFIG_DIR$/scratches" />
     <SUITE FILE_PATH="coverage/RiboDesigner$generate_SILVA_datasets.coverage" NAME="generate_SILVA_datasets Coverage Results" MODIFIED="1673372601578" SOURCE_PROVIDER="com.intellij.coverage.DefaultCoverageFileProvider" RUNNER="coverage.py" COVERAGE_BY_TEST_ENABLED="true" COVERAGE_TRACING_ENABLED="false" WORKING_DIRECTORY="$APPLICATION_CONFIG_DIR$/scratches" />
     <SUITE FILE_PATH="coverage/RiboDesigner$prepSeqs.coverage" NAME="prepSeqs Coverage Results" MODIFIED="1654725912590" SOURCE_PROVIDER="com.intellij.coverage.DefaultCoverageFileProvider" RUNNER="coverage.py" COVERAGE_BY_TEST_ENABLED="true" COVERAGE_TRACING_ENABLED="false" WORKING_DIRECTORY="$PROJECT_DIR$" />
-<<<<<<< HEAD
-    <SUITE FILE_PATH="coverage/RiboDesigner$main.coverage" NAME="main Coverage Results" MODIFIED="1736453185761" SOURCE_PROVIDER="com.intellij.coverage.DefaultCoverageFileProvider" RUNNER="coverage.py" COVERAGE_BY_TEST_ENABLED="false" COVERAGE_TRACING_ENABLED="false" WORKING_DIRECTORY="$PROJECT_DIR$" />
-=======
     <SUITE FILE_PATH="coverage/RiboDesigner$main.coverage" NAME="main Coverage Results" MODIFIED="1729803315938" SOURCE_PROVIDER="com.intellij.coverage.DefaultCoverageFileProvider" RUNNER="coverage.py" COVERAGE_BY_TEST_ENABLED="false" COVERAGE_TRACING_ENABLED="false" WORKING_DIRECTORY="$PROJECT_DIR$" />
->>>>>>> b72e7aa6
     <SUITE FILE_PATH="coverage/RiboDesigner$RiboDesigner_classes.coverage" NAME="RiboDesigner_classes Coverage Results" MODIFIED="1691081689609" SOURCE_PROVIDER="com.intellij.coverage.DefaultCoverageFileProvider" RUNNER="coverage.py" COVERAGE_BY_TEST_ENABLED="true" COVERAGE_TRACING_ENABLED="false" WORKING_DIRECTORY="$PROJECT_DIR$" />
     <SUITE FILE_PATH="coverage/RiboDesigner$Figure_plotting_functions.coverage" NAME="Figure_plotting_functions Coverage Results" MODIFIED="1673372511009" SOURCE_PROVIDER="com.intellij.coverage.DefaultCoverageFileProvider" RUNNER="coverage.py" COVERAGE_BY_TEST_ENABLED="true" COVERAGE_TRACING_ENABLED="false" WORKING_DIRECTORY="$PROJECT_DIR$" />
     <SUITE FILE_PATH="coverage/RiboDesigner$scratch_1.coverage" NAME="scratch_1 Coverage Results" MODIFIED="1666212891303" SOURCE_PROVIDER="com.intellij.coverage.DefaultCoverageFileProvider" RUNNER="coverage.py" COVERAGE_BY_TEST_ENABLED="true" COVERAGE_TRACING_ENABLED="false" WORKING_DIRECTORY="$APPLICATION_CONFIG_DIR$/scratches" />
