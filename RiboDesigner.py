"""
RiboDesigner is a Python program that takes in processed FASTA files containing sequences that we want to target with
RAM, and optionally sequences we want to avoid targeting, and generates Ribozyme designs to target a maximum amount
of targets with as few designs as possible.

Planned features:
- Return design pool: returns several designs to hit everything in a community
- Refine avoid function: make RiboDesigner avoid specific sequences in a pool
- Multiprocessing: cleverly utilize computer memory and cores to process more data, faster
"""

import glob
import os
import random
import warnings
from Bio.Seq import Seq
import re
import pandas as pd
from collections import defaultdict
import subprocess
from Bio.Align import AlignInfo
from math import exp, log
from multiprocessing import Pool
import time
with warnings.catch_warnings():
    warnings.simplefilter('ignore')
    from Bio import SeqIO, pairwise2, AlignIO


def RiboDesigner(igs_length: int, guide_length: int, min_length: int, barcode_seq_file: str, ribobody_file: str,
<<<<<<< HEAD
                 target_sequences_folder: str, ref_sequence_file=None, targeted=False, background_sequences_folder='',
                 optimize_seq=True, min_true_cov=0.7, identity_thresh=0.7, fileout=False, folder_to_save='',
                 score_type='quantitative', msa_fast=False, keep_single_targets=False):
=======
                 target_sequences_folder: str, ref_sequence_file=None, optimize_seq: bool = True,
                 min_true_cov: float = 0.7, identity_thresh: float = 0.7, fileout: bool = False,
                 folder_to_save: str = '', score_type: str = 'quantitative', msa_fast: bool = False):
    """Generates ribozyme designs to target a set of sequences.

    :param igs_length:
    :param guide_length:
    :param min_length: minimum guide sequence length from 3' end. Must be smaller than guide_length
    :param barcode_seq_file: file containing the desired insertion barcode sequence (5' -> 3')
    :param ribobody_file: file containing the ribozyme sequence to use as the body template (5' -> 3')
    :param target_sequences_folder:
    :param ref_sequence_file:
    :param optimize_seq:
    :param min_true_cov:
    :param identity_thresh:
    :param fileout:
    :param folder_to_save:
    :param score_type:
    :param msa_fast:
    """
>>>>>>> 04edbb84
    # RiboDesigner is a function that generates Ribozyme designs to target a set of sequences (target_seqs)

    # target_seqs: list of seqs, containing the target RNA sequences to target (5' -> 3'). Generate with read_fasta or
    # read_fasta_folder
    # target_names: list of strings, containing the corresponding names to target_seqs. Generate with read_fasta or
    # read_fasta_folder
    # ribobody: string, containing the Ribozyme sequence to use as the body template (5' -> 3')
    # bar_seq: string, with the desired insertion barcode sequence (5' -> 3')
    # min_length: int, must be smaller than guide_length. nucleotide tolerance at 3' end of target sequence
    #   (a.k.a. minimum guide sequence length from 3' end) ex: if you want your guide sequence to
    #   bind to at least 35 nt at the 3' end of the target sequence, set min_length = 35.
    # fileout: boolean, whether we want a csv file output or not (default True)
    # file_name: string, the path where the folder we will save our outputs in if fileout = True
    # background_sequences_folder: the sequences we do NOT want to target

    start = time.perf_counter()

    # Make the Ribozyme sequence by combining the main body and the barcode
    barcode_seq = transcribe_seq_file(barcode_seq_file)
    ribobody = transcribe_seq_file(ribobody_file)
    ribo_seq = ribobody + barcode_seq

    if target_sequences_folder[-6:] == '.fasta':
        target_names_and_seqs = read_fasta(target_sequences_folder)
    else:
        target_names_and_seqs = read_fasta_folder(target_sequences_folder)

    try:
        target_names_and_seqs[0]
    # if we hit an index error we've run out of sequence and
    # should not add new residues
    except IndexError:
        print(f'No sequences found in {target_sequences_folder}. Please make sure your files are not empty!\n')
        return None

    if not msa_fast and len(target_names_and_seqs) > 300:
        print(f'Consider setting msa_fast=True for large datasets over 300 sequences for faster data processing!!\n')

    if not ref_sequence_file:
        # If we do not have a reference sequence, just choose one randomly
        print('No reference sequence provided. Picking a random sequence as reference...')
        ref_name_and_seq = random.choice(target_names_and_seqs)
    else:
        ref_name_and_seq = read_fasta(ref_sequence_file)[0]

    print(f'Found {len(target_names_and_seqs)} total sequences to analyze.')

    # find all catalytic U sites
    # Remember: data has one tuple per target sequence, the third entry is a tuple for each catalytic U site
    time1 = time.perf_counter()
    data = find_cat_sites(target_names_and_seqs, igs_length, guide_length, min_length)
    time2 = time.perf_counter()
    print(f'Time taken: {time2 - time1}s\n')

    # Now align sequences to reference sequences and get the conversion dictionaries for each
    time1 = time.perf_counter()
    new_data = align_to_ref(data, ref_name_and_seq)
    time2 = time.perf_counter()
    print(f'Time taken: {time2 - time1}s\n')
    time1 = time.perf_counter()

    if targeted:
        print('Now finding targeted designs...')
        time1 = time.perf_counter()
        # get all background sequences
        if target_sequences_folder[-6:] == '.fasta':
            background_names_and_seqs = read_fasta(background_sequences_folder)
        else:
            background_names_and_seqs = read_fasta_folder(background_sequences_folder)

<<<<<<< HEAD
        # first find the IGSes and locations of the background sequences. We do not want to hit these.
        background_sequences_data = find_cat_sites(background_names_and_seqs, igs_length,
                                                   guide_length, min_length)

        # Then, use these data to only keep the designs that are least likely to work in background seqs
        out_data = filter_for_targets(new_data, background_sequences_data, guide_length, ribo_seq, optimize_seq,
                                      min_true_cov, identity_thresh, fileout, folder_to_save, score_type,
                                      msa_fast, keep_single_targets, ref_name_and_seq)

        time2 = time.perf_counter()
        print(f'Time taken: {time2 - time1}s\n')
        return out_data
=======
    time1 = time.time()
    if optimize_seq:
        mid_file = False
    else:
        mid_file = True
    big_temp_list, to_optimize, filtered_list, \
        ranked_IGS, ranked_sorted_IGS, to_keep_single_targets = find_repeat_targets(new_data,
                                                                                    min_true_cov=min_true_cov,
                                                                                    fileout=mid_file,
                                                                                    file=folder_to_save)
    time2 = time.time()
    print(f'Time taken: {time2 - time1}s\n')
>>>>>>> 04edbb84

    # Now, we can optimize each sequence
    if optimize_seq:

        to_optimize, to_keep_single_targets = prep_for_optimizing(new_data, min_true_cov=min_true_cov,
                                                                  accept_single_targets=keep_single_targets)
        time2 = time.perf_counter()
        print(f'Time taken: {time2 - time1}s\n')


        time1 = time.perf_counter()
        opti_seqs = optimize_sequences(to_optimize, identity_thresh, guide_length, ribo_seq, to_keep_single_targets,
                                       fileout=fileout, file=folder_to_save, score_type=score_type, msa_fast=msa_fast)
        time2 = time.perf_counter()
        end = time.perf_counter()
        print(f'Time taken: {time2 - time1}s\n')
        print(f'Time taken overall: {end - start}s\n')
        return opti_seqs

    else:
        ranked_sorted_IGS = find_repeat_targets(new_data, ribo_seq, fileout=fileout, file=folder_to_save)
        time2 = time.perf_counter()
        print(f'Time taken: {time2 - time1}s\n')
        print('All guide sequences generated.')
        end = time.perf_counter()
        print(f'Time taken overall: {end - start}s\n')
        return ranked_sorted_IGS


<<<<<<< HEAD
def find_cat_sites(target_names_and_seqs, igs_length: int, guide_length, min_length: int):
    # find_cat_sites finds all instances of a U or T in a set of sequences and creates ribozyme designs for these
    # target_seqs_and_names (list of tuples: each with format (string, Seq object) are the sequences we want to analyze
    # igs_length (int), desired IGS sequence length
    # guide_length (int), desired guide binding sequence length
    # min_length (int), must be smaller than guide_length. nucleotide tolerance at 3' end of target sequence
    #   (a.k.a. minimum guide sequence length from 3' end) ex: if you want your guide sequence to
    #   bind to at least 35 nt at the 3' end of the target sequence, set min_length = 35.
=======
def find_cat_sites(target_names_and_seqs: list[tuple], ribo_seq: Seq, igs_length: int, guide_length: int,
                   min_length: int):
    """
    Finds all instances of a U or T in a set of sequences and creates ribozyme designs for these sites.

    :param target_names_and_seqs: list of tuples, each formatted as (string, Seq object) for all sequences.
    :param ribo_seq: sequence of the ribozyme body and barcode.
    :param igs_length: desired IGS sequence length.
    :param guide_length: desired guide binding sequence length.
    :param min_length: minimum guide sequence length from 3' end. Must be smaller than guide_length.
    :return:
    """
>>>>>>> 04edbb84

    # initialize final product - will be a list of tuples of the format:
    # [target_name, target_sequence, (IGS, guide_seq, IGS_idx]
    # where each big list is one target sequence, and each tuple is one individual catalytic site

    data = [None] * len(target_names_and_seqs)  # one entry per target sequence
    col = 0
    # run function to find the index of all U residues of each sequence in target_seqs
    for name, sequ in target_names_and_seqs:
        # find all possible splice sites
        idx = find(sequ, 'U')
        # remove indexes that are < guide_length or > len(sequ) - igs_length (must have enough residues to attach to)
        idx_new = [res for res in idx if igs_length <= res < (len(sequ) - min_length)]

        if not idx_new:
            print(f'No viable catalytic sites in {name}')
            col += 1
            continue
        IGSes = [None] * len(idx_new)
        guides = [None] * len(idx_new)
        indexes = [None] * len(idx_new)
        small_col = 0
        for i in idx_new:
            # generate complementary guide sequence guide_length residues *downstream* of U site
            guide = sequ[i + 1:i + guide_length + 1].reverse_complement_rna()
            # generate complementary IGS sequence igs_length bases long *upstream* of U site
            IGS = sequ[i - igs_length:i].reverse_complement_rna()

            # now join IGS + G (where U site should be for wobble pair) + guide sequence and
            # append to ribozyme template
            IGSes[small_col] = IGS
            guides[small_col] = guide
            indexes[small_col] = i + 1  # we're adding 1 to the idx because of 0 based indexing

            small_col += 1
        data[col] = [name, sequ, (IGSes, guides, indexes)]
        col += 1
    # now remove entries with no viable sites
    # from https://www.geeksforgeeks.org/python-remove-none-values-from-list/
    filtered_data = list(filter(lambda item: item is not None, data))

    return filtered_data


<<<<<<< HEAD
def align_to_ref(data, ref_name_and_seq, base_to_find='U'):
    # align_to_ref will first align each target sequence to a reference sequence, find all catalytic site indexes, and
    # return a list of all the data analyzed with their new indexes, with one entry per target sequence as below:
    # [name, sequ, (IGS, guide_seq, og_idx, ref_idx)]
    # will also return a dictionary of dictionaries (one inner dictionary for each target sequence) containing the
    # index of each catalytic site to match it with its reference index site.
    # the dictionary will have the form: conversion_dicts = {name: {original_idx: reference_idx}}
    # finally it will also return the alignments in case we need them downstream.
=======
def align_to_ref(data, ref_name_and_seq, base_to_find: str = 'U'):
    """
    Aligns each target sequence to a reference sequence, finds all catalytic site indexes, and returns:

    a list of all analyzed data with new indices wherein each entry has the following formatting:
    [name, sequ, (ribozyme_seq, IGS_and_guide_seq, IGS, guide_seq, og_idx, ref_idx)]

    a nested dictionary containing the index of each catalytic site to match ite with its reference index site.
    Formatting: {name: {original_idx: reference_idx}}

    aligned sequences

    :param data:
    :param ref_name_and_seq:
    :param base_to_find:
    """
>>>>>>> 04edbb84

    # Ok doing this because biopython is deprecating pairwise2 and I do not have the bandwidth to deal with that rn

    in_data = [(name, sequ, cat_site_info, ref_name_and_seq, base_to_find) for name, sequ, cat_site_info in data]

    print(f'Now re-indexing target sequences to reference {ref_name_and_seq[0].replace("_", " ")}...')
    with Pool() as pool:
        new_data = pool.starmap(align_to_ref_loop, in_data)

    return new_data


def align_to_ref_loop(name, sequ, cat_site_info, ref_name_and_seq, base_to_find):
    """

    :param name:
    :param sequ:
    :param cat_site_info:
    :param ref_name_and_seq:
    :param base_to_find:
    :return:
    """
    # prepare patterns to look for to extract individual sequences from pairwise alignment
    pattern_a = 'seqA=\'(.*?)\''
    pattern_b = 'seqB=\'(.*?)\''

    # will have to keep in mind the potential lengths of the sequences and add length igs_length to our final E.coli index
    alignments = pairwise2.align.globalxx(sequ, ref_name_and_seq[1])
    new_aligns = (''.join(str(alignments[0])))

    seq_a = re.search(pattern_a, new_aligns).group(1)
    seq_b = re.search(pattern_b, new_aligns).group(1)

    # obtain index of new U
    idx_seq_a = find(seq_a, base_to_find)

    # initialize lists
    temp_IGSes = [None] * len(cat_site_info[-1])
    temp_guide_sequences = [None] * len(cat_site_info[-1])
    temp_og_and_ref_idexes = [None] * len(cat_site_info[-1])

    small_col = 0

    for idx in idx_seq_a:
        if small_col >= len(cat_site_info[-1]):
            break
        og_idx = cat_site_info[2][small_col]
        seq_a_idx = len(seq_a[:idx].replace('-', '')) + 1
        if seq_a_idx != og_idx:
            continue
        # find what index that is based on the reference sequence
        ref_string = seq_b[:idx]
        ref_idx = len(ref_string.replace('-', '')) + 1  # turns zero based indexing to ref_seq numbering

        # Use location of index to pair with old U idx. remember cat_site_info is a tuple of the form
        # (ribozyme_seq, IGS_and_guide_seq, IGS, guide_seq, IGS_idx)
        # where each entry is a list

        # fill lists with data
        temp_IGSes[small_col] = cat_site_info[0][small_col]
        temp_guide_sequences[small_col] = cat_site_info[1][small_col]
        temp_og_and_ref_idexes[small_col] = (og_idx, ref_idx)
        small_col += 1

    new_data = [name, sequ, (temp_IGSes, temp_guide_sequences, temp_og_and_ref_idexes)]
    return new_data


def read_fasta_folder(path: str, file_type: str = 'fasta') -> list[tuple]:
    """
    Reads in two or more .fasta files from directory

    :param path: filepath to directory of .fasta files
    :param file_type: file extension
    :return: A list of tuples formatted as (ID, sequence)
    """
    # for now, filepath is where we are keeping all the .FASTA files
    # will return a list of tuples as (ID, sequence)

    target_seqs_and_names = []
    for filename in glob.glob(os.path.join(path, '*.' + file_type)):
        fasta_iter = SeqIO.parse(filename, file_type)
        for record in fasta_iter:
            target_seqs_and_names.append((record.id, record.seq.upper().transcribe()))
    return target_seqs_and_names


def read_fasta(in_file: str, file_type: str = 'fasta') -> list[tuple]:
    """
    Reads in a single .fasta file

    :param in_file: file path to single .fasta file
    :param file_type: file extension
    :return: A list of tuples formatted as (ID, sequence)
    """
    # filepath here is a fasta file
    # will return a list of tuples as (ID, sequence)

    target_seqs_and_names = []
    fasta_iter = SeqIO.parse(in_file, file_type)
    for record in fasta_iter:
        target_seqs_and_names.append((record.id, record.seq.upper().transcribe()))
    return target_seqs_and_names


def find(string_to_analyze: str, char_to_find: str) -> list[int, str]:
    """
    Finds all instances of a character char_to_find in a string string_to_analyze.

    :param string_to_analyze:
    :param char_to_find:
    :return: A list of the indices and strings where the desired character is found.
    """
    return [i for i, ltr in enumerate(string_to_analyze) if ltr == char_to_find]


def transcribe_seq_file(seq_file: str) -> Seq:
    """
    Converts DNA sequences into RNA transcripts

    :param seq_file: .txt file containing one or more DNA sequences
    :return: Seq object
    """
    # seq_file must be a .txt file
    with open(seq_file) as f:
        for i in f:
            out_seq = Seq(i).upper().transcribe()
    return out_seq


<<<<<<< HEAD
def filter_for_targets(new_data: list, background_sequences_data: list, guide_length: int, ribo_seq: str,
                       ref_name_and_seq, optimize=True, min_true_cov=0.7, identity_thresh=0.7, fileout=False,
                       folder_to_save='', score_type='quantitative', msa_fast=False, keep_single_targets=False):
    # Takes a list full of aligned target sequences and another with the background sequences which we do not want.
    # new_data items are formatted as: [name, sequ, (IGSes, guides, (og_idx, ref_idx))]
    # background_sequences_data items are formatted as: [name, sequ, (IGSes, guides, og_indexes)]

    # Find IGSes that only occur in new_data regardless of position
    # Extract IGSes
    print('Now attempting to find IGSes that only occur in background sequences...\n')
    target_igs_list = [set(cat_site_data[0]) for (_, _, cat_site_data) in new_data]
    background_igs_list = [set(cat_site_data[0]) for (_, _, cat_site_data) in background_sequences_data]
    ideal_target_igs_list = set(target_igs_list).difference(background_igs_list)

    # If there are IGSes that occur only in targeted sequences, then awesome those are highest priority! check if they
    # meet our min_true_cov.
    # Keep track of how many targets don't have an IGS in the list. It's possible that we can skip to the next check
    # without having to call prep_for_optimizing yet.
    if ideal_target_igs_list:
        out_data = filter_for_targets_loop(new_data, ideal_target_igs_list, guide_length, ribo_seq, optimize,
                                           min_true_cov, identity_thresh, fileout, folder_to_save, score_type,
                                           msa_fast, keep_single_targets)
        if out_data:
            return out_data

    # If not, find IGSes that occur only in targeted sequences at the same position.
    # find the position of background sequence IGSes:
    aligned_background_sequences = align_to_ref(background_sequences_data, ref_name_and_seq)
    target_igs_list = [{cat_site_data[0], cat_site_data[2][1]} for (_, _, cat_site_data) in new_data]
    background_igs_list = [{cat_site_data[0], cat_site_data[2][1]} for (_, _, cat_site_data) in aligned_background_sequences]
    ideal_target_igs_list = set(target_igs_list).difference(background_igs_list)

    if ideal_target_igs_list:
        out_data = filter_for_targets_loop(new_data, ideal_target_igs_list, guide_length, ribo_seq, optimize,
                                           min_true_cov, identity_thresh, fileout, folder_to_save, score_type,
                                           msa_fast, keep_single_targets)
        if out_data:
            return out_data

    # If still not, find IGSes with the most occurences in the targeted sequences and the least occurences in the
    # background sequences.
    return


def filter_for_targets_loop(new_data: list, ideal_target_igs_list:list, guide_length: int, ribo_seq: str,
                            optimize=True, min_true_cov=0.7, identity_thresh=0.7, fileout=False, folder_to_save='',
                            score_type='quantitative', msa_fast=False, keep_single_targets=False):
    print('Found candidate IGSes! Now checking for minimum coverage requirements...\n')
    no_matches = len(new_data)
    filtered_data = []
    for name, sequ, target_data in new_data:
        igs_list_temp = []
        guide_list_temp = []
        idx_list_temp = []
        for igs, guide, indexes in target_data:
            if len(ideal_target_igs_list[0]) == 1:
                if igs in ideal_target_igs_list:
                    igs_list_temp.extend(igs)
                    guide_list_temp.extend(guide)
                    idx_list_temp.extend(indexes)
            else:
                if {igs, indexes[1]} in ideal_target_igs_list:
                    igs_list_temp.extend(igs)
                    guide_list_temp.extend(guide)
                    idx_list_temp.extend(indexes)

        if igs_list_temp:
            filtered_data.append([name, sequ, (igs_list_temp, guide_list_temp, idx_list_temp)])
        else:
            # If the target did not contain the igs, then track that
            no_matches -= 1
            if no_matches / len(new_data) < min_true_cov:
                return None

    if optimize:
        to_optimize, to_keep_single_targets = prep_for_optimizing(filtered_data, min_true_cov=min_true_cov,
                                                                  accept_single_targets=keep_single_targets)
        if to_optimize:
            opti_seqs = optimize_sequences(to_optimize, identity_thresh, guide_length, ribo_seq, to_keep_single_targets,
                                           fileout=fileout, file=folder_to_save, score_type=score_type,
                                           msa_fast=msa_fast)
            return opti_seqs
        elif to_keep_single_targets:
            print('Only found single targets.')
        else:
            print('No candidate IGSes meet minimum coverage requirements. Continuing to search...')
            return None
    ranked_sorted_IGS = find_repeat_targets(new_data, ribo_seq, fileout=fileout, file=folder_to_save)
    if ranked_sorted_IGS:
        return ranked_sorted_IGS
    else:
        print('No candidate IGSes meet minimum coverage requirements. Continuing to search...')
        return None


def prep_for_optimizing(new_data, min_true_cov=0.0, accept_single_targets=True):
=======
def find_repeat_targets(new_data: list[list], min_true_cov: float = 0, fileout: bool = False, file: str = ''):
    """

    :param new_data:
    :param min_true_cov:
    :param fileout:
    :param file:
    :return:
    """
>>>>>>> 04edbb84
    # recall that new_data is a list of lists with one entry per target sequence where each entry is of the form:
    # [name, sequ, (IGSes, guide_sequences, (og_idx, ref_idx))]
    big_repeats = []
    start = time.perf_counter()
    print('Finding repeat subsets...')

    igs_subsets = [set(cat_site_data[0]) for i, (_, _, cat_site_data) in enumerate(new_data)]
    # igs_subsets_pairs = [(igs_subsets[i], igs_subsets[i+1:]) for i in range(len(igs_subsets) -1)]

    for i, igs_data_a in enumerate(igs_subsets):
        if i == len(igs_subsets):
            break
        for igs_data_b in igs_subsets[i + 1:]:
            # make a subset of second column of unique IGS values
            # and find the shared values between sets with no duplicates
            no_dupes = igs_data_a & igs_data_b
            # remove any nans
            repeats = [item for item in no_dupes if str(item) != 'nan']
            if repeats:
                big_repeats.extend(repeats)

    print(f'Time taken: {time.perf_counter() - start}s\n')
    print('Found repeat subsets. Now analyzing sequences...')

    # remove duplicates of all IGSes found
    filtered_list = list(set(big_repeats))

    to_optimize = defaultdict(list)  # will keep those IGSes that meet our minimum percent coverage later
    to_keep_single_targets = defaultdict(list)

    # Now find the IGS sequences in the original target sequences and extract matching data
    big_temp_list = []
    for IGS_sequ in filtered_list:  # for each IGS sequence
        temp_list = []
        coverage_count = 0  # this will track how many target sequences contain the IGS
        col = 0
        for org, sequ, cat_site_data in new_data:  # in each target sequence (target seq is org)
            pos = [i for i, e in enumerate(cat_site_data[0]) if e == IGS_sequ]  # extract positions of matching IGSes

            if not pos:  # if not in this particular seq, try next seq
                col += 1
                continue
            else:  # if the IGS is found in the target seq, get all the data we want
                # To calculate whether a particular IGS is in the same position in multiple targets or not I am making a
                # HUGE assumption: as the sequences are already aligned to a single reference sequence, any base
                # position will have EXACTLY the same position numbering. This allows my code to use dictionaries to
                # determine whether something is or is not on target as the position must match exactly. If we want some
                # tolerance in how many base pairs away a position can be to be considered on-target I will need to find
                # another way to calculate this which would probably use a LOT more computational power.
                if coverage_count == 0:
                    on_target_count = defaultdict(list)
                target_num = len(pos)

                for p in pos:
                    ref_pos = cat_site_data[2][p][1]
                    if on_target_count[ref_pos]:
                        on_target_count[ref_pos] += 1
                    else:
                        on_target_count[ref_pos] = 1

                    guide_id = str(IGS_sequ) + str(
                        ref_pos)  # save a guide ID that is the IGS sequence and the reference position
                    temp_list.append([IGS_sequ, None, None, None, org, target_num, cat_site_data[2][p][0],
                                      ref_pos, cat_site_data[1][p], sequ, guide_id])

                coverage_count += 1
            col += 1

        # if the IGS sequence wasn't found in enough target seqs, add to list of seqs to filter
        perc_coverage = coverage_count / len(new_data)

        for item in temp_list:
            item[1] = perc_coverage
            item[2] = on_target_count[item[7]] / coverage_count  # out of all organisms with this IGS at this position
            true_coverage = on_target_count[item[7]] / len(new_data)
            item[3] = true_coverage
            big_temp_list.append(list(item))
            # if the true % coverage is above min_true_cov, and more than one sequence, mark this IGS for optimization
            if true_coverage >= min_true_cov and on_target_count[item[7]] > 1:
                # save the IGS sequence AND the matching index in the reference sequence
                to_optimize[item[10]].append(item)
            # Else if the true % coverage is above min_true_cov but only one sequence still keep but will not optimize
            elif true_coverage >= min_true_cov and accept_single_targets:
                to_keep_single_targets[item[10]].append(item)

    return to_optimize, to_keep_single_targets


def find_repeat_targets(new_data, ribo_seq, fileout=False, file=''):
    # recall that new_data is a list of lists with one entry per target sequence where each entry is of the form:
    # [name, sequ, (IGSes, guide_sequences, (og_idx, ref_idx))]
    big_repeats = []
    start = time.perf_counter()
    print('Finding repeat subsets...')

    igs_subsets = [set(cat_site_data[0]) for i, (_, _, cat_site_data) in enumerate(new_data)]
    # igs_subsets_pairs = [(igs_subsets[i], igs_subsets[i+1:]) for i in range(len(igs_subsets) -1)]

    for i, igs_data_a in enumerate(igs_subsets):
        if i == len(igs_subsets):
            break
        for igs_data_b in igs_subsets[i+1:]:
            # make a subset of second column of unique IGS values
            # and find the shared values between sets with no duplicates
            no_dupes = igs_data_a & igs_data_b
            # remove any nans
            repeats = [item for item in no_dupes if str(item) != 'nan']
            if repeats:
                big_repeats.extend(repeats)

    print(f'Time taken: {time.perf_counter() - start}s\n')
    print('Found repeat subsets. Now analyzing sequences...')

    # remove duplicates of all IGSes found
    filtered_list = list(set(big_repeats))

    # Now find the IGS sequences in the original target sequences and extract matching data
    big_temp_list = []
    for IGS_sequ in filtered_list:  # for each IGS sequence
        temp_list = []
        coverage_count = 0  # this will track how many target sequences contain the IGS
        col = 0
        for org, sequ, cat_site_data in new_data:  # in each target sequence (target seq is org)
            pos = [i for i, e in enumerate(cat_site_data[0]) if e == IGS_sequ]  # extract positions of matching IGSes

            if not pos:  # if not in this particular seq, try next seq
                col += 1
                continue
            else:  # if the IGS is found in the target seq, get all the data we want
                # To calculate whether a particular IGS is in the same position in multiple targets or not I am making a
                # HUGE assumption: as the sequences are already aligned to a single reference sequence, any base
                # position will have EXACTLY the same position numbering. This allows my code to use dictionaries to
                # determine whether something is or is not on target as the position must match exactly. If we want some
                # tolerance in how many base pairs away a position can be to be considered on-target I will need to find
                # another way to calculate this which would probably use a LOT more computational power.
                if coverage_count == 0:
                    on_target_count = defaultdict(list)
                target_num = len(pos)

                for p in pos:
                    ref_pos = cat_site_data[2][p][1]
                    if on_target_count[ref_pos]:
                        on_target_count[ref_pos] += 1
                    else:
                        on_target_count[ref_pos] = 1

                    guide_id = str(IGS_sequ) + str(
                        ref_pos)  # save a guide ID that is the IGS sequence and the reference position

                    guide_and_igs = cat_site_data[1][p] + 'G' + IGS_sequ
                    full_design = guide_and_igs + ribo_seq
                    temp_list.append([IGS_sequ, None, None, None, org, target_num, cat_site_data[2][p][0],
                                      ref_pos, cat_site_data[1][p], guide_and_igs,
                                      full_design, sequ, guide_id])
                coverage_count += 1
            col += 1

        # if the IGS sequence wasn't found in enough target seqs, add to list of seqs to filter
        perc_coverage = coverage_count / len(new_data)

        for item in temp_list:
            item[1] = perc_coverage
            item[2] = on_target_count[item[7]] / coverage_count  # out of all organisms with this IGS at this position
            true_coverage = on_target_count[item[7]] / len(new_data)
            item[3] = true_coverage
            big_temp_list.append(list(item))

    # Make dataframes for excel ig
    ranked_IGS = pd.DataFrame(data=big_temp_list, index=None,
                              columns=['IGS sequence', '%' + ' coverage', '% on target in targets covered',
                                       'True % coverage', 'Target name', 'Occurrences in Target Sequence',
                                       'Index of Splice Site', 'Equivalent Reference Index of Splice Site',
                                       'Just Guide',
                                       'Guide + G + IGS', 'Ribozyme Design', 'Original sequence', 'ID'])

    ranked_sorted_IGS = ranked_IGS.sort_values(by=['%' + ' coverage', '% on target in targets covered'],
                                               ascending=[False, False])

    if fileout:
        # make a new file
        if os.path.exists(f'{file}/Ranked Ribozyme Designs with Raw Guide Sequence Designs.csv'):
            os.remove(f'{file}/Ranked Ribozyme Designs with Raw Guide Sequence Designs.csv')

        ranked_sorted_IGS.to_csv(f'{file}/Ranked Ribozyme Designs with Raw Guide Sequence Designs.csv',
                                 index=False)


    return ranked_sorted_IGS


<<<<<<< HEAD
def optimize_sequences(to_optimize, thresh, guide_length: int, ribo_seq, single_targets, fileout=False, file='',
                       score_type='quantitative', gaps_allowed=True, msa_fast=False):
=======
def optimize_sequences(to_optimize, thresh: float, guide_length: int, ribo_seq: str, single_targets,
                       fileout: bool = False, file: str = '',
                       score_type: str = 'quantitative',
                       gaps_allowed: bool = True, msa_fast: bool = False):
    """

    :param to_optimize:
    :param thresh:
    :param guide_length:
    :param ribo_seq:
    :param single_targets:
    :param fileout:
    :param file:
    :param score_type:
    :param gaps_allowed:
    :param msa_fast:
    :return:
    """
>>>>>>> 04edbb84
    print(f'Optimizing {len(to_optimize)} guide sequences...')

    in_data = [(key, to_optimize[key], thresh, score_type, gaps_allowed, guide_length, ribo_seq, msa_fast) for key in
               to_optimize]

    # opti_seqs = optimize_sequences_loop('ACUAA1126', to_optimize['ACUAA1126'], thresh, score_type, gaps_allowed, guide_length, ribo_seq)
    with Pool() as pool:
        opti_seqs = pool.starmap(optimize_sequences_loop, in_data)

    # If there are any single targets to keep (depends on min true coverage setting) add them here
    if single_targets:
        print(f'Storing {len(single_targets)} single target sequences. If you do not want single target guides, '
              f'please increase your min true coverage parameter.')
        for key in single_targets.keys():
            guide = single_targets[key][0][8]
            design_sequence = guide + 'G' + re.sub(r'\d+', '', key)
            ribo_design = design_sequence + ribo_seq

            # set score to nan
            opti_seqs.append([single_targets[key][0][0], single_targets[key][0][7], 1, single_targets[key][0][1],
                              single_targets[key][0][2], single_targets[key][0][3],
                              [(target[4], target[6], target[5] - 1) for target in single_targets[key]], guide,
                              design_sequence, ribo_design])

    if fileout:
        if os.path.exists(f'{file}/Ranked Ribozyme Designs with Optimized Guide Sequence Designs {score_type}.csv'):
            os.remove(f'{file}/Ranked Ribozyme Designs with Optimized Guide Sequence Designs {score_type}.csv')

        with open(f'{file}/Ranked Ribozyme Designs with Optimized Guide Sequence Designs {score_type}.csv', 'w') as f:
            f.write(
                'IGS,Reference index,Score,% cov,% on target,True % cov,(Target name| Target idx| Other occurrences '
                'of IGS in target sequence),Optimized guide,Optimized guide + G + IGS,Full Ribozyme design\n')
            for item in opti_seqs:
                list_for_csv = str(item[6]).replace(',', '|')
                f.write(
                    f'{item[0]},{item[1]},{item[2]},{item[3]},{item[4]},{item[5]},{list_for_csv},{item[7]},{item[8]},'
                    f'{item[9]}\n')

    print('All guide sequences optimized.')
    return opti_seqs


def optimize_sequences_loop(name, items, thresh, score_type, gaps_allowed, guide_length, ribo_seq, msa_fast):
    guides_to_optimize = [target[8] for target in items]

    # do a MSA of the sequences and optimize the guide sequence with this MSA
    opti_seq, score = msa_and_optimize(name, guides_to_optimize, thresh, score_type, gaps_allowed, msa_fast)

    # truncate optimized sequence to the desired guide sequence length
    truncated_guide = opti_seq[-guide_length:]

    # Now make an actual full design with the length needed
    design_sequence = truncated_guide + 'G' + re.sub(r'\d+', '',
                                                     name)  # our ID is the IGS and the ref index so remove the index
    ribo_design = design_sequence + ribo_seq

    # store these designs and score
    # store the data as follows: IGS, reference idx, score, % cov, % on target, true % cov, [(target name, target idx,
    # occurrences of IGS in target)], truncated_guide, design_sequence, ribo_design
    opti_seqs = [items[0][0], items[0][7], score, items[0][1], items[0][2], items[0][3],
                 [(target[4], target[6], target[5] - 1) for target in items], truncated_guide, design_sequence,
                 ribo_design]

    return opti_seqs


def msa_and_optimize(name, seqs_to_align, thresh: float = 0.7, score_type: str = 'quantitative',
                     gaps_allowed: bool = True, msa_fast: bool = False):
    """

    :param name:
    :param seqs_to_align:
    :param thresh:
    :param score_type:
    :param gaps_allowed:
    :param msa_fast:
    :return:
    """
    # seqs_to_align is a list containing a sequence from an individual organism in each position.

    with open(f'to_align_{name}.fasta', 'w') as f:
        for line in range(len(seqs_to_align)):
            f.write('>seq' + str(line) + '\n' + str(seqs_to_align[line]) + '\n')

    muscle_exe = 'muscle5'

    seqs_str = ''
    for i, seq in enumerate(seqs_to_align):
        seqs_str += f'>seq{i}\n{str(seqs_to_align[i])}\n'

    # seqs_str_write = (SeqRecord(seq, id=f'seq{i}', name='_', description='_') for i, seq in enumerate(seqs_to_align))
    #
    # # now align the sequences.
    # with subprocess.Popen([muscle_exe], stdin=subprocess.PIPE, stdout=subprocess.PIPE, stderr=subprocess.PIPE,
    #                       universal_newlines=True) as child:
    #
    #     SeqIO.write(seqs_str_write, child.stdin, 'fasta')
    #     msa = AlignIO.read(child.stdout, 'fasta')
    #     print(msa)
    #
    #     child.stdin.write(seqs_str)
    #     child_out = StringIO(child.communicate()[0])
    #     print(child_out)
    #     seqs_aligned = list(SeqIO.parse(child_out, format='fasta'))
    #     print(seqs_aligned)
    #     msa = AlignIO.read(child_out, 'fasta')
    #     print(msa)
    # # msa = AlignIO.read(seqs_aligned, format='fasta')
    # # msa = AlignIO.read(child_out, 'fasta')
    # # print(msa)
    # summary_align = AlignInfo.SummaryInfo(msa)
    # print(summary_align.gap_consensus(threshold=thresh, ambiguous='N'))
    # child = subprocess.check_output([muscle_exe, "-align"],
    #                         stdin=subprocess.PIPE, stdout=subprocess.PIPE, stderr=subprocess.DEVNULL)
    # child.stdin.write(seqs_str.encode())
    # child_out = child.communicate()[0].decode('utf8')

    if msa_fast:
        subprocess.check_output([muscle_exe, "-super5", f'to_align_{name}.fasta', "-output", f'aln_{name}.afa'],
                                stderr=subprocess.DEVNULL)
    else:
        subprocess.check_output([muscle_exe, "-align", f'to_align_{name}.fasta', "-output", f'aln_{name}.afa'],
                                stderr=subprocess.DEVNULL)

    msa = AlignIO.read(open(f'aln_{name}.afa'), 'fasta')

    # delete files:
    if os.path.exists(f'aln_{name}.afa'):
        os.remove(f'aln_{name}.afa')
    if os.path.exists(f'to_align_{name}.fasta'):
        os.remove(f'to_align_{name}.fasta')

    # if needed at this point, get alignment
    if score_type != 'quantitative':
        summary_align = AlignInfo.SummaryInfo(msa)
        if gaps_allowed:
            opti_seq = summary_align.gap_consensus(threshold=thresh, ambiguous='N')
        else:
            opti_seq = summary_align.dumb_consensus(threshold=thresh, ambiguous='N')
        n = len(opti_seq)

    if score_type == 'naive':
        # Naively tell me what the percent identity is: 1- ambiguity codons/ length
        score = 1 - str(opti_seq).count('N') / n

    elif score_type == 'weighted':
        # prepare scoring matrix a(x) (currently only uses N and gap)
        a = {
            'A': 1, 'T': 1, 'G': 1, 'C': 1, 'U': 1,
            'R': 0.5, 'Y': 0.5, 'M': 0.5, 'K': 0.5, 'S': 0.5, 'W': 0.5,
            'H': 0.3, 'B': 0.3, 'D': 0.3, 'V': 0.3,
            'N': 0, '-': 0
        }

        # score based on extended identity and position of the bases
        weight_sum = 0
        weight_score_sum = 0
        i = 0  # first position

        for x in str(opti_seq):
            w = exp(n - i)  # Calculate weight based on proximity to IGS
            weight_sum += w
            weight_score_sum += w * a[x]
            i += 1  # move downstream
        score = weight_score_sum / weight_sum

    elif score_type == 'quantitative':
        score, opti_seq = get_quantitative_score(msa, count_gaps=gaps_allowed)

    # return optimized_guide, score
    return opti_seq, score


def get_quantitative_score(msa, thresh: float = 0.7, chars_to_ignore: list[str] = None,
                           count_gaps: bool = True, penalize_trailing_gaps: bool = False):
    """

    :param msa:
    :param thresh:
    :param chars_to_ignore:
    :param count_gaps:
    :param penalize_trailing_gaps:
    :return:
    """
    # a modified version of BioPython'string_to_analyze PSSM funtction that counts gaps by default and also gives us
    # the quantitative score. This quantitative score is as follows:

    if chars_to_ignore is None:
        chars_to_ignore = []
    if not isinstance(chars_to_ignore, list):
        raise TypeError('chars_to_ignore should be a list.')

    gap_char = '-'
    if not count_gaps:
        chars_to_ignore.append(gap_char)

    summary_align = AlignInfo.SummaryInfo(msa)
    if count_gaps:
        left_seq = summary_align.gap_consensus(threshold=thresh, ambiguous='N')
    else:
        left_seq = summary_align.dumb_consensus(threshold=thresh, ambiguous='N')

    sum_probabilities = 0
    seqs_list = [record.seq for record in msa]  # had to convert to list because biopython refuses to work
    # now start looping through all of the sequences and getting info
    seq_num = len(seqs_list)
    for residue_num in range(len(left_seq)):
        pos_prob = 0
        for record in seqs_list:
            try:
                this_residue = record[residue_num]
            # if we hit an index error we've run out of sequence and
            # should not add new residues
            except IndexError:
                this_residue = None
            if this_residue and this_residue not in chars_to_ignore:
                try:
                    # If the current residue matches the consensus residue
                    if this_residue == left_seq[residue_num]:
                        pos_prob += 1
                except KeyError:
                    raise ValueError(
                        f'Residue %s not found {this_residue}'
                    ) from None

        sum_probabilities += pos_prob / seq_num

    opti_seq = left_seq.strip('-')
    score = sum_probabilities / len(left_seq)

    return score, opti_seq


def calc_shannon_entropy(target_names_and_seqs, ref_name_and_seq, base: float = None, count_gap: bool = False,
                         fileout: bool = False, file: str = ''):
    """

    :param target_names_and_seqs:
    :param ref_name_and_seq:
    :param base:
    :param count_gap:
    :param fileout:
    :param file:
    :return:
    """
    # prepare patterns to look for to extract individual sequences from pairwise alignment
    pattern_a = 'seqA=\'(.*?)\''
    pattern_b = 'seqB=\'(.*?)\''

    if count_gap:
        states = ['A', 'U', 'C', 'G', '-']
    else:
        states = ['A', 'U', 'C', 'G']

    probs = {pos: {'A': 0, 'U': 0, 'C': 0, 'G': 0, '-': 0} for pos in range(len(ref_name_and_seq[1]))}

    col = 0
    new_aligns = [None] * len(target_names_and_seqs)

    for name, sequ in target_names_and_seqs:
        # will have to keep in mind the potential lengths of the sequences and add length igs_length to our final E.coli index

        alignments = pairwise2.align.globalxx(sequ, ref_name_and_seq[1])
        new_aligns[col] = (''.join(str(alignments[0])))

        # will have to keep in mind the potential lengths of the sequences and add length igs_length to our final E.coli index
        seq_a = re.search(pattern_a, new_aligns[col]).group(1)
        seq_b = re.search(pattern_b, new_aligns[col]).group(1)

        # set up range to check over
        idx_seq_a = range(len(seq_a))

        for idx in idx_seq_a:
            # find what index that is based on the reference sequence
            ref_string = seq_b[:idx + 1]
            nucleotide = seq_a[idx]
            ref_idx = len(
                ref_string.replace('-', '')) - 1  # remember that the probs dictionary is in zero-based indexing
            if ref_idx < 0:  # if the sequence is bigger than the original sequence
                continue
            if nucleotide not in ['A', 'U', 'C', 'G', '-']:
                if nucleotide == 'T':
                    probs[ref_idx]['U'] += 1
                elif nucleotide == 'M':
                    probs[ref_idx]['A'] += 0.5
                    probs[ref_idx]['C'] += 0.5
                elif nucleotide == 'R':
                    probs[ref_idx]['A'] += 0.5
                    probs[ref_idx]['G'] += 0.5
                elif nucleotide == 'W':
                    probs[ref_idx]['A'] += 0.5
                    probs[ref_idx]['U'] += 0.5
                elif nucleotide == 'S':
                    probs[ref_idx]['G'] += 0.5
                    probs[ref_idx]['C'] += 0.5
                elif nucleotide == 'Y':
                    probs[ref_idx]['U'] += 0.5
                    probs[ref_idx]['C'] += 0.5
                elif nucleotide == 'K':
                    probs[ref_idx]['G'] += 0.5
                    probs[ref_idx]['U'] += 0.5
                elif nucleotide == 'V':
                    probs[ref_idx]['A'] += 1 / 3
                    probs[ref_idx]['C'] += 1 / 3
                    probs[ref_idx]['G'] += 1 / 3
                elif nucleotide == 'H':
                    probs[ref_idx]['A'] += 1 / 3
                    probs[ref_idx]['C'] += 1 / 3
                    probs[ref_idx]['U'] += 1 / 3
                elif nucleotide == 'D':
                    probs[ref_idx]['A'] += 1 / 3
                    probs[ref_idx]['G'] += 1 / 3
                    probs[ref_idx]['U'] += 1 / 3
                elif nucleotide == 'B':
                    probs[ref_idx]['C'] += 1 / 3
                    probs[ref_idx]['G'] += 1 / 3
                    probs[ref_idx]['U'] += 1 / 3
                elif nucleotide == 'N':
                    probs[ref_idx]['A'] += 0.25
                    probs[ref_idx]['C'] += 0.25
                    probs[ref_idx]['U'] += 0.25
                    probs[ref_idx]['G'] += 0.25
            else:
                probs[ref_idx][nucleotide] += 1

        col += 1

    shannon_entropy_list = {pos: 0 for pos in range(len(ref_name_and_seq[1]))}

    # The original Shannon entropy assumes a log base 2 as it deals with bits, but we can use any tbh. We'll default to
    # the natural log
    for pos in range(len(shannon_entropy_list)):
        for nucleotide in states:
            # the probability or base is the number of occurrences of said base at position pos over the
            # total possible bases
            p = probs[pos][nucleotide] / len(states)
            if p != 0:
                if base:
                    shannon_entropy_list[pos] += -p * log(p, base)
                else:
                    shannon_entropy_list[pos] += -p * log(p)
    xaxis_list = [pos + 1 for pos in shannon_entropy_list.keys()]
    yaxis_list = [shannon_entropy_list[pos] for pos in shannon_entropy_list.keys()]

    if fileout:
        sorted_opti_seqs = pd.DataFrame(data={'Reference index': xaxis_list, 'Shannon entropy': yaxis_list}, index=None)
        sorted_opti_seqs.to_csv(f'{file}/Shannon entropy of aligned sequences.csv', index=False)

    return shannon_entropy_list, xaxis_list, yaxis_list

# def ambiguity_consensus(summary_align, threshold=0.7, gaps_allowed=False):
#     # I've made a modified version of BioPython'string_to_analyze dumb consensus that will allow IUPAC ambiguity codes
#
#     consensus = ''
#
#     # find the length of the consensus we are creating
#     con_len = summary_align.alignment.get_alignment_length()
#
#     # go through each seq item
#     for guide_length in range(con_len):
#         # keep track of the counts of the different atoms we get
#         atom_dict = Counter()
#         num_atoms = 0
#
#         for record in summary_align.alignment:
#             # make sure we haven't run past the end of any sequences
#             # if they are of different lengths
#             try:
#                 c = record[guide_length]
#             except IndexError:
#                 continue
#             if c != '-' and c != '.':
#                 atom_dict[c] += 1
#
#                 num_atoms += 1
#
#         max_atoms = []
#         max_size = 0
#
#         for atom in atom_dict:
#             if atom_dict[atom] > max_size:
#                 max_atoms = [atom]
#                 max_size = atom_dict[atom]
#             elif atom_dict[atom] == max_size:
#                 max_atoms.append(atom)
#
#         # Here is where I will change the code. Instead of looking at a threshold, we'll try to find the ambiguity code
#         # that matches the sequence
#         if (len(max_atoms) == 1) and (
#                 (float(max_size) / float(num_atoms)) >= threshold):
#             consensus += max_atoms[0]
#         else:
#             # Check whether it matches ambiguous codons
#             consensus += ambiguous
#
#     return Seq(consensus)<|MERGE_RESOLUTION|>--- conflicted
+++ resolved
@@ -28,14 +28,11 @@
 
 
 def RiboDesigner(igs_length: int, guide_length: int, min_length: int, barcode_seq_file: str, ribobody_file: str,
-<<<<<<< HEAD
-                 target_sequences_folder: str, ref_sequence_file=None, targeted=False, background_sequences_folder='',
-                 optimize_seq=True, min_true_cov=0.7, identity_thresh=0.7, fileout=False, folder_to_save='',
-                 score_type='quantitative', msa_fast=False, keep_single_targets=False):
-=======
-                 target_sequences_folder: str, ref_sequence_file=None, optimize_seq: bool = True,
+                 target_sequences_folder: str, ref_sequence_file=None, targeted: bool = False,
+                 background_sequences_folder: str = '', optimize_seq: bool = True,
                  min_true_cov: float = 0.7, identity_thresh: float = 0.7, fileout: bool = False,
-                 folder_to_save: str = '', score_type: str = 'quantitative', msa_fast: bool = False):
+                 folder_to_save: str = '', score_type: str = 'quantitative', msa_fast: bool = False,
+                 keep_single_targets: bool = False):
     """Generates ribozyme designs to target a set of sequences.
 
     :param igs_length:
@@ -53,7 +50,6 @@
     :param score_type:
     :param msa_fast:
     """
->>>>>>> 04edbb84
     # RiboDesigner is a function that generates Ribozyme designs to target a set of sequences (target_seqs)
 
     # target_seqs: list of seqs, containing the target RNA sequences to target (5' -> 3'). Generate with read_fasta or
@@ -124,7 +120,6 @@
         else:
             background_names_and_seqs = read_fasta_folder(background_sequences_folder)
 
-<<<<<<< HEAD
         # first find the IGSes and locations of the background sequences. We do not want to hit these.
         background_sequences_data = find_cat_sites(background_names_and_seqs, igs_length,
                                                    guide_length, min_length)
@@ -137,20 +132,6 @@
         time2 = time.perf_counter()
         print(f'Time taken: {time2 - time1}s\n')
         return out_data
-=======
-    time1 = time.time()
-    if optimize_seq:
-        mid_file = False
-    else:
-        mid_file = True
-    big_temp_list, to_optimize, filtered_list, \
-        ranked_IGS, ranked_sorted_IGS, to_keep_single_targets = find_repeat_targets(new_data,
-                                                                                    min_true_cov=min_true_cov,
-                                                                                    fileout=mid_file,
-                                                                                    file=folder_to_save)
-    time2 = time.time()
-    print(f'Time taken: {time2 - time1}s\n')
->>>>>>> 04edbb84
 
     # Now, we can optimize each sequence
     if optimize_seq:
@@ -168,6 +149,7 @@
         end = time.perf_counter()
         print(f'Time taken: {time2 - time1}s\n')
         print(f'Time taken overall: {end - start}s\n')
+        print('########################################################\n')
         return opti_seqs
 
     else:
@@ -177,32 +159,22 @@
         print('All guide sequences generated.')
         end = time.perf_counter()
         print(f'Time taken overall: {end - start}s\n')
+        print('########################################################\n')
         return ranked_sorted_IGS
 
 
-<<<<<<< HEAD
-def find_cat_sites(target_names_and_seqs, igs_length: int, guide_length, min_length: int):
-    # find_cat_sites finds all instances of a U or T in a set of sequences and creates ribozyme designs for these
-    # target_seqs_and_names (list of tuples: each with format (string, Seq object) are the sequences we want to analyze
-    # igs_length (int), desired IGS sequence length
-    # guide_length (int), desired guide binding sequence length
-    # min_length (int), must be smaller than guide_length. nucleotide tolerance at 3' end of target sequence
-    #   (a.k.a. minimum guide sequence length from 3' end) ex: if you want your guide sequence to
-    #   bind to at least 35 nt at the 3' end of the target sequence, set min_length = 35.
-=======
-def find_cat_sites(target_names_and_seqs: list[tuple], ribo_seq: Seq, igs_length: int, guide_length: int,
-                   min_length: int):
+def find_cat_sites(target_names_and_seqs: list[tuple], igs_length: int, guide_length: int, min_length: int):
     """
     Finds all instances of a U or T in a set of sequences and creates ribozyme designs for these sites.
 
     :param target_names_and_seqs: list of tuples, each formatted as (string, Seq object) for all sequences.
-    :param ribo_seq: sequence of the ribozyme body and barcode.
     :param igs_length: desired IGS sequence length.
     :param guide_length: desired guide binding sequence length.
     :param min_length: minimum guide sequence length from 3' end. Must be smaller than guide_length.
     :return:
     """
->>>>>>> 04edbb84
+    #   (a.k.a. minimum guide sequence length from 3' end) ex: if you want your guide sequence to
+    #   bind to at least 35 nt at the 3' end of the target sequence, set min_length = 35.
 
     # initialize final product - will be a list of tuples of the format:
     # [target_name, target_sequence, (IGS, guide_seq, IGS_idx]
@@ -247,16 +219,6 @@
     return filtered_data
 
 
-<<<<<<< HEAD
-def align_to_ref(data, ref_name_and_seq, base_to_find='U'):
-    # align_to_ref will first align each target sequence to a reference sequence, find all catalytic site indexes, and
-    # return a list of all the data analyzed with their new indexes, with one entry per target sequence as below:
-    # [name, sequ, (IGS, guide_seq, og_idx, ref_idx)]
-    # will also return a dictionary of dictionaries (one inner dictionary for each target sequence) containing the
-    # index of each catalytic site to match it with its reference index site.
-    # the dictionary will have the form: conversion_dicts = {name: {original_idx: reference_idx}}
-    # finally it will also return the alignments in case we need them downstream.
-=======
 def align_to_ref(data, ref_name_and_seq, base_to_find: str = 'U'):
     """
     Aligns each target sequence to a reference sequence, finds all catalytic site indexes, and returns:
@@ -273,7 +235,6 @@
     :param ref_name_and_seq:
     :param base_to_find:
     """
->>>>>>> 04edbb84
 
     # Ok doing this because biopython is deprecating pairwise2 and I do not have the bandwidth to deal with that rn
 
@@ -404,8 +365,7 @@
     return out_seq
 
 
-<<<<<<< HEAD
-def filter_for_targets(new_data: list, background_sequences_data: list, guide_length: int, ribo_seq: str,
+def filter_for_targets(new_data: list[list], background_sequences_data: list[list], guide_length: int, ribo_seq: str,
                        ref_name_and_seq, optimize=True, min_true_cov=0.7, identity_thresh=0.7, fileout=False,
                        folder_to_save='', score_type='quantitative', msa_fast=False, keep_single_targets=False):
     # Takes a list full of aligned target sequences and another with the background sequences which we do not want.
@@ -500,18 +460,13 @@
         return None
 
 
-def prep_for_optimizing(new_data, min_true_cov=0.0, accept_single_targets=True):
-=======
-def find_repeat_targets(new_data: list[list], min_true_cov: float = 0, fileout: bool = False, file: str = ''):
-    """
-
+def prep_for_optimizing(new_data: list[list], min_true_cov: float = 0, accept_single_targets: bool = True):
+    """
     :param new_data:
     :param min_true_cov:
-    :param fileout:
-    :param file:
+    :param accept_single_targets:
     :return:
     """
->>>>>>> 04edbb84
     # recall that new_data is a list of lists with one entry per target sequence where each entry is of the form:
     # [name, sequ, (IGSes, guide_sequences, (og_idx, ref_idx))]
     big_repeats = []
@@ -600,7 +555,16 @@
     return to_optimize, to_keep_single_targets
 
 
-def find_repeat_targets(new_data, ribo_seq, fileout=False, file=''):
+def find_repeat_targets(new_data: list[list], ribo_seq: str, fileout: bool = False, file: str = ''):
+    """
+
+    :param new_data:
+    :param ribo_seq:
+    :param fileout:
+    :param file:
+    :return:
+    """
+
     # recall that new_data is a list of lists with one entry per target sequence where each entry is of the form:
     # [name, sequ, (IGSes, guide_sequences, (og_idx, ref_idx))]
     big_repeats = []
@@ -702,13 +666,8 @@
     return ranked_sorted_IGS
 
 
-<<<<<<< HEAD
-def optimize_sequences(to_optimize, thresh, guide_length: int, ribo_seq, single_targets, fileout=False, file='',
-                       score_type='quantitative', gaps_allowed=True, msa_fast=False):
-=======
 def optimize_sequences(to_optimize, thresh: float, guide_length: int, ribo_seq: str, single_targets,
-                       fileout: bool = False, file: str = '',
-                       score_type: str = 'quantitative',
+                       fileout: bool = False, file: str = '', score_type: str = 'quantitative',
                        gaps_allowed: bool = True, msa_fast: bool = False):
     """
 
@@ -724,11 +683,9 @@
     :param msa_fast:
     :return:
     """
->>>>>>> 04edbb84
     print(f'Optimizing {len(to_optimize)} guide sequences...')
 
-    in_data = [(key, to_optimize[key], thresh, score_type, gaps_allowed, guide_length, ribo_seq, msa_fast) for key in
-               to_optimize]
+    in_data = [(key, to_optimize[key], thresh, score_type, gaps_allowed, guide_length, ribo_seq, msa_fast) for key in to_optimize]
 
     # opti_seqs = optimize_sequences_loop('ACUAA1126', to_optimize['ACUAA1126'], thresh, score_type, gaps_allowed, guide_length, ribo_seq)
     with Pool() as pool:
@@ -754,14 +711,12 @@
             os.remove(f'{file}/Ranked Ribozyme Designs with Optimized Guide Sequence Designs {score_type}.csv')
 
         with open(f'{file}/Ranked Ribozyme Designs with Optimized Guide Sequence Designs {score_type}.csv', 'w') as f:
-            f.write(
-                'IGS,Reference index,Score,% cov,% on target,True % cov,(Target name| Target idx| Other occurrences '
-                'of IGS in target sequence),Optimized guide,Optimized guide + G + IGS,Full Ribozyme design\n')
+            f.write('IGS,Reference index,Score,% cov,% on target,True % cov,(Target name| Target idx| Other occurrences '
+                    'of IGS in target sequence),Optimized guide,Optimized guide + G + IGS,Full Ribozyme design\n')
             for item in opti_seqs:
                 list_for_csv = str(item[6]).replace(',', '|')
-                f.write(
-                    f'{item[0]},{item[1]},{item[2]},{item[3]},{item[4]},{item[5]},{list_for_csv},{item[7]},{item[8]},'
-                    f'{item[9]}\n')
+                f.write(f'{item[0]},{item[1]},{item[2]},{item[3]},{item[4]},{item[5]},{list_for_csv},{item[7]},{item[8]},'
+                        f'{item[9]}\n')
 
     print('All guide sequences optimized.')
     return opti_seqs
@@ -777,8 +732,7 @@
     truncated_guide = opti_seq[-guide_length:]
 
     # Now make an actual full design with the length needed
-    design_sequence = truncated_guide + 'G' + re.sub(r'\d+', '',
-                                                     name)  # our ID is the IGS and the ref index so remove the index
+    design_sequence = truncated_guide + 'G' + re.sub(r'\d+', '', name)  # our ID is the IGS and the ref index so remove the index
     ribo_design = design_sequence + ribo_seq
 
     # store these designs and score
