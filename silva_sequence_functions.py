--- conflicted
+++ resolved
@@ -84,7 +84,6 @@
     return target_seqs
 
 
-<<<<<<< HEAD
 def get_unique_members(list_of_sequences, set_of_species_represented, level):
     for current_spot, sequence in enumerate(list_of_sequences):
         sequences_found = sequence.give_taxonomy(level)
@@ -97,11 +96,6 @@
                             unique_at='Genus', exclude_only: list = None, include_only: list = None,
                             exclude_taxonomy_level: str = 'any', seed: int = 1, pick_from_file: bool = False,
                             repeat_species=False, only_test = False, name: str = None):
-=======
-def generate_silva_datasets(silva_by_taxonomy_path: str, output_path: str, num_of_datasets: int = 5,
-                            num_of_sequences: int = 5, exclude_only: list = [], include_only: list = [],
-                            exclude_taxonomy_level: str = '', seed: int = 1, pick_from_file: bool = False):
->>>>>>> 67951e46
     """
     Will generate a squished dataset given an input file that has already been made through SequencePrepper.py. Will
     return test and target datasets containing ideally num_of_sequences in each without any repeated species.
@@ -121,7 +115,6 @@
     :return:
     """
 
-<<<<<<< HEAD
     if type(include_only) == str:
         include_only = [include_only]
     if type(exclude_only) == str:
@@ -134,21 +127,6 @@
         fasta_file_names = np.array(
             [f'{silva_by_taxonomy_path}/{file_name}' for file_name in os.listdir(silva_by_taxonomy_path) if '.fasta'
              in file_name])
-=======
-    if (exclude_only or include_only) and exclude_taxonomy_level not in ['Domain', 'Phylum', 'Class', 'Order', 'Family',
-                                                                         'Genus', 'Species', 'Taxon']:
-        taxonomy_choose = {0: 'Domain', 1: 'Phylum', 2: 'Class', 3: 'Order',
-                           4: 'Family', 5: 'Genus', 6: 'Species', 7: 'Taxon'}
-        ini = -1
-        while ini < 0 or ini > 7:
-            ini = int(input(f'Taxonomy level not recognized. Please choose a number to assign:\n{taxonomy_choose}'))
-        exclude_taxonomy_level = taxonomy_choose[ini]
-
-    # From the given path extract only the .fasta files
-    if not pick_from_file:
-        fasta_file_names = np.array(
-            [f'{silva_by_taxonomy_path}/{file_name}' for file_name in os.listdir(silva_by_taxonomy_path) if '.fasta' in file_name])
->>>>>>> 67951e46
     else:
         fasta_file_names = [silva_by_taxonomy_path]
 
@@ -161,108 +139,8 @@
     with alive_bar(len(fasta_file_names), spinner='fishes') as bar:
         for i, seq_file in enumerate(fasta_file_names):
             # Pick five unique organisms per genus that are not the same species
-<<<<<<< HEAD
             target_seqs_and_names.extend(read_fasta_file_full_name(seq_file, exclude=exclude_only, include=include_only,
                                                                    exclude_include_taxonomy_level=exclude_taxonomy_level))
-=======
-            target_seqs_and_names = read_fasta_file_full_name(seq_file, exclude=exclude_only,
-                                                              include=include_only,
-                                                              exclude_include_taxonomy_level=exclude_taxonomy_level)
-            if not target_seqs_and_names:
-                bar()
-                continue
-            seqs_kept += 1
-            if len(target_seqs_and_names) <= num_of_sequences:
-                # if there are only num_of_sequences or less sequences, all of the sequences will be in all datasets.
-                for row in range(len(seqs_to_write)):
-                    seqs_to_write[row] = np.append(seqs_to_write[row], target_seqs_and_names)
-                perc_under_seq_num += 1
-                bar()
-                continue
-            # Now pick num_of_sequences unique organisms per taxonomy level num_of_datasets times
-            j = 0
-            while j < num_of_datasets:
-                # take num_of_sequences sequences randomly
-                array = np.array(target_seqs_and_names, dtype=tuple)
-                rng = default_rng(seed=seed)
-                sequences_taken = rng.choice(array, num_of_sequences, replace=False)
-
-                # check that all sequences are of unique species
-                species_of_sequences_taken_set = set(sequence.give_taxonomy('Species') for sequence in sequences_taken)
-
-                if len(species_of_sequences_taken_set) == num_of_sequences:
-                    seqs_to_write[j] = np.append(seqs_to_write[j], sequences_taken)
-                    j += 1
-                    continue
-                else:
-                    total_species_set = set(sequence.give_taxonomy('Species') for sequence in target_seqs_and_names)
-                    if len(total_species_set) < num_of_sequences:
-                        # if there is no way to get num_of_sequences unique species, just take the L:
-                        seqs_to_write[j] = np.append(seqs_to_write[j], sequences_taken)
-                        j += 1
-                        continue
-                # Make a list containing species names that are not represented in the current pool
-                species_not_represented = [species_name for species_name in total_species_set
-                                           if species_name not in species_of_sequences_taken_set]
-
-                sequences_of_species_not_represented = [sequence for sequence in target_seqs_and_names
-                                                        if sequence.give_taxonomy('Species') in species_not_represented]
-
-                # Find repeated species, remove one until we have enough unique members:
-                def get_unique_members(list_of_sequences, set_of_species_represented, level):
-                    for current_spot, sequence in enumerate(list_of_sequences):
-                        sequences_found = sequence.give_taxonomy(level)
-                        if len(sequences_found) != len(set(sequences_found)):
-                            list_of_sequences = [seq for spot, seq in enumerate(list_of_sequences) if spot != current_spot]
-                            if len(list_of_sequences) == len(set_of_species_represented):
-                                break
-                    return list_of_sequences
-
-                sequences_taken = get_unique_members(sequences_taken.copy(), species_of_sequences_taken_set, 'Species')
-
-                # Finally, find enough sequences that are not the same species to fill out our current dataset
-                num_needed = num_of_sequences - len(sequences_taken)
-                new_lines_to_take = np.random.randint(0, len(sequences_of_species_not_represented), num_needed)
-                candidate_sequences = [sequences_of_species_not_represented[num] for num in new_lines_to_take]
-                remaining_candidates = [sequences_of_species_not_represented[num] for num in range(len(candidate_sequences))
-                                        if num not in new_lines_to_take]
-                species_of_candidate_sequences = [sequence.give_taxonomy('Species') for sequence in candidate_sequences]
-                # If we only need one species or there is no way to get all unique species just take as many needed
-                if not num_needed == 1 | len(set(species_not_represented)) < num_needed:
-                    # first check if the sequences we got randomly are not the same species
-                    tries = 0
-                    while len(species_of_candidate_sequences) > len(set(species_of_candidate_sequences)):
-                        tries += 1
-                        candidate_sequences = get_unique_members(candidate_sequences.copy(),
-                                                                 set(species_of_candidate_sequences), 'Species')
-                        species_of_candidate_sequences = set([sequence.give_taxonomy('Species')
-                                                              for sequence in candidate_sequences])
-                        all_species_represented = species_of_sequences_taken_set.union(species_of_candidate_sequences)
-                        species_not_represented = [species.give_taxonomy('Species') for species in remaining_candidates
-                                                   if species.give_taxonomy('Species') not in all_species_represented]
-                        sequences_of_species_not_represented = [sequence for sequence in remaining_candidates
-                                                                if sequence.give_taxonomy(
-                                'Species') in species_not_represented]
-                        if len(sequences_of_species_not_represented) <= num_needed:
-                            candidate_sequences.extend(sequences_of_species_not_represented)
-                            break
-                        new_num_needed = num_of_sequences - len(sequences_taken) - len(candidate_sequences)
-                        new_lines_to_take = np.random.randint(0, len(sequences_of_species_not_represented), new_num_needed)
-
-                        candidate_sequences.extend([sequences_of_species_not_represented[num] for num in new_lines_to_take])
-
-                        remaining_candidates = [sequences_of_species_not_represented[num] for num in
-                                                range(len(candidate_sequences)) if num not in new_lines_to_take]
-
-                        species_of_candidate_sequences = [sequence.give_taxonomy('Species') for sequence in
-                                                          candidate_sequences]
-                sequences_taken.extend(candidate_sequences)
-                if len(sequences_taken) > num_of_sequences:
-                    sequences_taken = rng.choice(sequences_taken, num_of_sequences, replace=False)
-                seqs_to_write[j] = np.append(seqs_to_write[j], sequences_taken)
-
-                j += 1
->>>>>>> 67951e46
             bar()
 
     print('Making datasets...')
@@ -338,7 +216,6 @@
             print(f'Test dataset has {len(test_seqs)} sequences.\nNow saving in {output_path}...')
 
     # Add to FASTA file and save
-<<<<<<< HEAD
     print('Generating dataset files...')
     if exclude_only:
         kingdom_level = 'All_but_' + '_'.join(exclude_only)
@@ -355,18 +232,11 @@
             file_name = f'{output_path}/{kingdom_level}_by_{divide_by}_{name}.fasta'
         else:
             file_name = f'{output_path}/{kingdom_level}_by_{divide_by}_unique_{unique_at}_{name}.fasta'
-=======
-    if not pick_from_file:
-        taxonomy_level = silva_by_taxonomy_path.split('/')[-1]
-    else:
-        taxonomy_level = silva_by_taxonomy_path.split('/')[-2]
-    kingdom_level = silva_by_taxonomy_path.split('/')[1].split('_')[7]
-    for i, dataset in enumerate(seqs_to_write):
-        file_name = f'{output_path}/{kingdom_level}_Only_by_{taxonomy_level}_{i + 1}.fasta'
->>>>>>> 67951e46
         with open(file_name, 'w') as f:
             for sequence in set(dataset):
                 f.writelines([sequence.id, sequence.seq, '\n'])
 
     print('Files saved!\n#######################################################\n')
     return
+  
+  